--- conflicted
+++ resolved
@@ -48,73 +48,6 @@
 logger = logging.getLogger(__name__)
 
 
-<<<<<<< HEAD
-# Optional function for exiting immediately (with some manual teardown)
-def exit(exitcode=0):
-    """
-    Causes python to exit without garbage-collecting any objects, and thus
-    avoids calling object destructor methods. This is a sledgehammer
-    workaround for a variety of bugs in PyQt and Pyside that cause crashes
-    on exit.
-
-    This function does the following in an attempt to 'safely' terminate
-    the process:
-
-    * Invoke atexit callbacks
-    * Close all open file handles
-    * os._exit()
-
-    Note: there is some potential for causing damage with this function if you
-    are using objects that _require_ their destructors to be called (for
-    example, to properly terminate log files, disconnect from devices, etc).
-    Situations like this are probably quite rare, but use at your own risk.
-
-    @param int exitcode: system exit code
-    """
-
-    if has_pyqtgraph:
-        # first disable our pyqtgraph's cleanup function; won't be needing it.
-        pyqtgraph.setConfigOptions(exitCleanup=False)
-
-    # invoke atexit callbacks
-    atexit._run_exitfuncs()
-
-    # close file handles
-    fd_min = 3
-    fd_max = 4096
-    fd_except = set()
-
-    fd_set = set(range(fd_min, fd_max))
-
-    # in this subprocess we redefine the stdout, therefore on Unix systems we
-    # need to handle the opened file descriptors, see PEP 446:
-    #       https://www.python.org/dev/peps/pep-0446/
-    if sys.platform in ['linux', 'darwin']:
-
-        if sys.platform == 'darwin':
-            # trying to close 7 produces an illegal instruction on the Mac.
-            fd_except.add(7)
-
-        # remove specified file descriptor
-        fd_set = fd_set - fd_except
-
-        close_fd(fd_set)
-
-    os._exit(exitcode)
-
-
-def close_fd(fd_set):
-    """ Close routine for file descriptor
-
-    @param set fd_set: set of integers indicating the file descriptors which
-                       should be closed (or at least tried to close).
-    """
-    for fd in fd_set:
-        try:
-            os.close(fd)
-        except OSError:
-            pass
-=======
 def get_appdata_dir():
     """
     Get the system specific application data directory.
@@ -129,7 +62,6 @@
         return os.path.expanduser('~/Library/Preferences/qudi')
     else:
         return os.path.expanduser('~/.local/qudi')
->>>>>>> 38437ed3
 
 
 def import_check():
