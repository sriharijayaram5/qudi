--- conflicted
+++ resolved
@@ -1,4 +1,3 @@
-<<<<<<< HEAD
 # -*- coding: utf-8 -*-
 
 """
@@ -53,6 +52,9 @@
     sigOdmrFinished = QtCore.Signal()
     sigOdmrElapsedTimeChanged = QtCore.Signal()
     sigODMRMatrixAxesChanged = QtCore.Signal()
+    sigMicrowaveCWModeChanged = QtCore.Signal(bool)
+    sigMicrowaveListModeChanged = QtCore.Signal(bool)
+
 
     def __init__(self, config, **kwargs):
         super().__init__(config=config, **kwargs)
@@ -223,6 +225,9 @@
         self._odmr_counter.set_up_odmr_clock(clock_frequency=self._clock_frequency)
         self._odmr_counter.set_up_odmr()
 
+        self.sigMicrowaveCWModeChanged.emit(False)
+        self.sigMicrowaveListModeChanged.emit(True)
+
     def kill_odmr(self):
         """ Stopping the ODMR counter. """
         self._odmr_counter.close_odmr()
@@ -353,6 +358,10 @@
                 self.unlock()
                 self.sigOdmrPlotUpdated.emit()
                 self.sigOdmrMatrixUpdated.emit()
+
+                self.sigMicrowaveCWModeChanged.emit(False)
+                self.sigMicrowaveListModeChanged.emit(False)
+
                 return
 
         # reset position so every line starts from the same frequency
@@ -476,6 +485,10 @@
         @return int: error code (0:OK, -1:error)
         """
         error_code = self._mw_device.on()
+
+        self.sigMicrowaveCWModeChanged.emit(True)
+        self.sigMicrowaveListModeChanged.emit(False)
+
         return error_code
 
     def MW_off(self):
@@ -484,6 +497,10 @@
         @return int: error code (0:OK, -1:error)
         """
         error_code = self._mw_device.off()
+
+        self.sigMicrowaveCWModeChanged.emit(False)
+        self.sigMicrowaveListModeChanged.emit(False)
+
         return error_code
 
     def get_fit_functions(self):
@@ -1135,1163 +1152,4 @@
             self.save_ODMR_Data(tag=name_tag)
             meas_param['ODMR measurement saved at time'] = timestamp
 
-        return meas_param
-=======
-# -*- coding: utf-8 -*-
-
-"""
-This file contains the QuDi Logic module base class.
-
-QuDi is free software: you can redistribute it and/or modify
-it under the terms of the GNU General Public License as published by
-the Free Software Foundation, either version 3 of the License, or
-(at your option) any later version.
-
-QuDi is distributed in the hope that it will be useful,
-but WITHOUT ANY WARRANTY; without even the implied warranty of
-MERCHANTABILITY or FITNESS FOR A PARTICULAR PURPOSE.  See the
-GNU General Public License for more details.
-
-You should have received a copy of the GNU General Public License
-along with QuDi. If not, see <http://www.gnu.org/licenses/>.
-
-Copyright (c) the Qudi Developers. See the COPYRIGHT.txt file at the
-top-level directory of this distribution and at <https://github.com/Ulm-IQO/qudi/>
-"""
-
-from logic.generic_logic import GenericLogic
-from pyqtgraph.Qt import QtCore
-from core.util.mutex import Mutex
-from core.util.units import in_range
-from collections import OrderedDict
-import numpy as np
-import time
-import datetime
-import matplotlib.pyplot as plt
-
-
-class ODMRLogic(GenericLogic):
-
-    """This is the Logic class for ODMR."""
-    _modclass = 'odmrlogic'
-    _modtype = 'logic'
-    # declare connectors
-    _in = {'odmrcounter': 'ODMRCounterInterface',
-           'fitlogic': 'FitLogic',
-           'microwave1': 'mwsourceinterface',
-           'savelogic': 'SaveLogic',
-           'taskrunner': 'TaskRunner'
-           }
-    _out = {'odmrlogic': 'ODMRLogic'}
-
-    sigNextLine = QtCore.Signal()
-    sigOdmrPlotUpdated = QtCore.Signal()
-    sigOdmrFitUpdated = QtCore.Signal()
-    sigOdmrMatrixUpdated = QtCore.Signal()
-    sigOdmrFinished = QtCore.Signal()
-    sigOdmrElapsedTimeChanged = QtCore.Signal()
-    sigODMRMatrixAxesChanged = QtCore.Signal()
-    sigMicrowaveCWModeChanged = QtCore.Signal(bool)
-    sigMicrowaveListModeChanged = QtCore.Signal(bool)
-
-    
-    def __init__(self, config, **kwargs):
-        super().__init__(config=config, **kwargs)
-
-        self.log.info('The following configuration was found.')
-
-        # checking for the right configuration
-        for key in config.keys():
-            self.log.info('{}: {}'.format(key, config[key]))
-
-        # number of lines in the matrix plot
-        self.number_of_lines = 50
-        self.threadlock = Mutex()
-        self.stopRequested = False
-        self._clear_odmr_plots = False
-
-    def on_activate(self, e):
-        """ Initialisation performed during activation of the module.
-
-        @param object e: Event class object from Fysom.
-                         An object created by the state machine module Fysom,
-                         which is connected to a specific event (have a look in
-                         the Base Class). This object contains the passed event,
-                         the state before the event happened and the destination
-                         of the state which should be reached after the event
-                         had happened.
-        """
-
-        self._mw_device = self.connector['in']['microwave1']['object']
-        self._fit_logic = self.connector['in']['fitlogic']['object']
-        self._odmr_counter = self.connector['in']['odmrcounter']['object']
-        self._save_logic = self.connector['in']['savelogic']['object']
-        self._taskrunner = self.connector['in']['taskrunner']['object']
-
-        config = self.getConfiguration()
-        self.limits = self._mw_device.get_limits()
-        if 'scanmode' in config and ('sweep' in config['scanmode'] or 'SWEEP' in config['scanmode']):
-            self.scanmode = 'SWEEP'
-        else:
-            self.scanmode = 'LIST'
-
-        # FIXME: that is not a general default parameter!!!
-        # default parameters for NV ODMR
-        self.MW_trigger_source = 'EXT'
-        self.MW_trigger_pol = 'POS'
-
-        self._odmrscan_counter = 0
-        self._clock_frequency = 200     # in Hz
-        self.fit_function = 'No Fit'
-
-        self._fit_param = dict()
-        self._fit_result = None
-
-        self.fit_models = OrderedDict([
-            ('Lorentzian', self._fit_logic.make_lorentzian_model()),
-            ('Double Lorentzian', self._fit_logic.make_multiplelorentzian_model(no_of_lor=2)),
-            ('Double Lorentzian with fixed splitting', self._fit_logic.make_multiplelorentzian_model(no_of_lor=2)),
-            ('N14', self._fit_logic.make_multiplelorentzian_model(no_of_lor=3)),
-            ('N15', self._fit_logic.make_multiplelorentzian_model(no_of_lor=2)),
-            ('Double Gaussian', self._fit_logic.make_multiplegaussian_model(no_of_gauss=2))
-        ])
-
-        self.use_custom_params = {
-            'Lorentzian': False,
-            'Double Lorentzian': False,
-            'Double Lorentzian with fixed splitting': False,
-            'N14': False,
-            'N15': False,
-            'Double Gaussian': False
-        }
-
-        self.mw_frequency = in_range(2870e6,
-                                     self.limits['frequency']['min'],
-                                     self.limits['frequency']['max'])  # in Hz
-        self.mw_power = in_range(-30.,
-                                 self.limits['power']['min'],
-                                 self.limits['power']['max'])  # in dBm
-        self.mw_start = in_range(2800e6,
-                                 self.limits['frequency']['min'],
-                                 self.limits['frequency']['max'])  # in Hz
-        self.mw_stop = in_range(2950e6,
-                                self.limits['frequency']['min'],
-                                self.limits['frequency']['max'])  # in Hz
-        self.mw_step = in_range(2e6,
-                                self.limits['list']['minstep'],
-                                self.limits['list']['maxstep'])  # in Hz
-        self.run_time = 10          # in s
-        self.elapsed_time = 0       # in s
-        self.current_fit_function = 'No Fit'
-
-        self.safeRawData = False  # flag for saving raw data
-
-        # load parameters stored in app state store
-        if 'clock_frequency' in self._statusVariables:
-            self._clock_frequency = self._statusVariables['clock_frequency']
-        if 'mw_frequency' in self._statusVariables:
-            self.mw_frequency = in_range(self._statusVariables['mw_frequency'],
-                                         self.limits['frequency']['min'],
-                                         self.limits['frequency']['max'])  # in Hz
-        if 'mw_power' in self._statusVariables:
-            self.mw_power = in_range(self._statusVariables['mw_power'],
-                                     self.limits['power']['min'],
-                                     self.limits['power']['max'])  # in dBm
-        if 'mw_start' in self._statusVariables:
-            self.mw_start = in_range(self._statusVariables['mw_start'],
-                                     self.limits['frequency']['min'],
-                                     self.limits['frequency']['max'])  # in Hz
-        if 'mw_stop' in self._statusVariables:
-            self.mw_stop = in_range(self._statusVariables['mw_stop'],
-                                    self.limits['frequency']['min'],
-                                    self.limits['frequency']['max'])  # in Hz
-        if 'mw_step' in self._statusVariables:
-            self.mw_step = in_range(self._statusVariables['mw_step'],
-                                    self.limits['list']['minstep'],
-                                    self.limits['list']['maxstep'])  # in Hz
-        if 'run_time' in self._statusVariables:
-            self.run_time = self._statusVariables['run_time']
-        if 'safeRawData' in self._statusVariables:
-            self.safeRawData = self._statusVariables['safeRawData']
-
-        self.sigNextLine.connect(self._scan_ODMR_line, QtCore.Qt.QueuedConnection)
-
-        # Initalize the ODMR plot and matrix image
-        self._mw_frequency_list = np.arange(self.mw_start, self.mw_stop + self.mw_step, self.mw_step)
-        self.ODMR_fit_x = np.arange(self.mw_start, self.mw_stop + self.mw_step, self.mw_step / 10.)
-        self._initialize_ODMR_plot()
-        self._initialize_ODMR_matrix()
-
-        # setting to low power and turning off the input during activation
-        self.set_frequency(frequency=self.mw_frequency)
-        self.set_power(power=self.mw_power)
-        self.MW_off()
-        self._mw_device.set_ex_trigger(source=self.MW_trigger_source, pol=self.MW_trigger_pol)
-
-    def on_deactivate(self, e):
-        """ Deinitialisation performed during deactivation of the module.
-
-        @param object e: Event class object from Fysom. A more detailed
-                         explanation can be found in method activation.
-        """
-        # save parameters stored in app state store
-        self._statusVariables['clock_frequency'] = self._clock_frequency
-        self._statusVariables['mw_frequency'] = self.mw_frequency
-        self._statusVariables['mw_power'] = self.mw_power
-        self._statusVariables['mw_start'] = self.mw_start
-        self._statusVariables['mw_stop'] = self.mw_stop
-        self._statusVariables['mw_step'] = self.mw_step
-        self._statusVariables['run_time'] = self.run_time
-        self._statusVariables['safeRawData'] = self.safeRawData
-
-    def set_clock_frequency(self, clock_frequency):
-        """Sets the frequency of the clock
-
-        @param int clock_frequency: desired frequency of the clock
-
-        @return int: error code (0:OK, -1:error)
-        """
-        self._clock_frequency = int(clock_frequency)
-        # checks if scanner is still running
-        if self.getState() == 'locked':
-            return -1
-        else:
-            return 0
-
-    def start_odmr(self):
-        """ Starting the ODMR counter. """
-        self.lock()
-        self._odmr_counter.set_up_odmr_clock(clock_frequency=self._clock_frequency)
-        self._odmr_counter.set_up_odmr()
-
-        self.sigMicrowaveCWModeChanged.emit(False)
-        self.sigMicrowaveListModeChanged.emit(True)
-
-    def kill_odmr(self):
-        """ Stopping the ODMR counter. """
-        self._odmr_counter.close_odmr()
-        self._odmr_counter.close_odmr_clock()
-        return 0
-
-    def start_odmr_scan(self):
-        """ Starting an ODMR scan. """
-        self._clear_odmr_plots = False
-        self._odmrscan_counter = 0
-        self._StartTime = time.time()
-        self.elapsed_time = 0
-        self.sigOdmrElapsedTimeChanged.emit()
-        self.mw_start = in_range(self.mw_start,
-                                 self.limits['frequency']['min'],
-                                 self.limits['frequency']['max'])  # in Hz
-        self.mw_stop = in_range(self.mw_stop,
-                                self.limits['frequency']['min'],
-                                self.limits['frequency']['max'])  # in Hz
-
-        mode = 'sweep' if self.scanmode == 'SWEEP' else 'list'
-        self.mw_step = in_range(self.mw_step,
-                                self.limits[mode]['minstep'],
-                                self.limits[mode]['maxstep'])  # in Hz
-
-        self._mw_frequency_list = np.arange(self.mw_start, self.mw_stop + self.mw_step, self.mw_step)
-
-        self.ODMR_fit_x = np.arange(self.mw_start, self.mw_stop + self.mw_step, self.mw_step / 10.)
-        self._fit_param = dict()
-        self._fit_result = None
-
-        if self.safeRawData:
-            # All that is necesarry fo saving of raw data:
-            # length of req list
-            self._mw_frequency_list_length = int(self._mw_frequency_list.shape[0])
-            # time for one line
-            self._ODMR_line_time = self._mw_frequency_list_length / self._clock_frequency
-            # amout of lines done during run_time
-            self._ODMR_line_count = self.run_time / self._ODMR_line_time
-            # list used to store the raw data, is saved in seperate file for post prossesing initiallized with -1
-            self.ODMR_raw_data = np.full((self._mw_frequency_list_length, self._ODMR_line_count), -1)
-            self.log.info('Raw data saving...')
-        else:
-            self.log.info('Raw data NOT saved.')
-
-        self.start_odmr()
-        if len(self._mw_frequency_list) >= self.limits[mode]['maxentries']:
-            self.stopRequested = True
-            self.sigNextLine.emit()
-            return
-
-        if self.scanmode == 'SWEEP':
-            n = self._mw_device.set_sweep(self.mw_start, self.mw_stop, self.mw_step, self.mw_power)
-            return_val = n - len(self._mw_frequency_list)
-        else:
-            return_val = self._mw_device.set_list(self._mw_frequency_list, self.mw_power)
-
-        if return_val != 0:
-            self.stopRequested = True
-        else:
-            if self.scanmode == 'SWEEP':
-                self._mw_device.sweep_on()
-            else:
-                self._mw_device.list_on()
-
-        self._initialize_ODMR_plot()
-        self._initialize_ODMR_matrix()
-        self.sigNextLine.emit()
-
-    def continue_odmr_scan(self):
-        """ """
-        self._StartTime = time.time() - self.elapsed_time
-        self.start_odmr()
-        if self.scanmode == 'SWEEP':
-            n = self._mw_device.set_sweep(self.mw_start, self.mw_stop, self.mw_step, self.mw_power)
-            return_val = n - len(self._mw_frequency_list)
-        else:
-            return_val = self._mw_device.set_list(self._mw_frequency_list, self.mw_power)
-
-        if return_val != 0:
-            self.stopRequested = True
-        else:
-            if self.scanmode == 'SWEEP':
-                self._mw_device.sweep_on()
-            else:
-                self._mw_device.list_on()
-
-        self.sigNextLine.emit()
-
-    def stop_odmr_scan(self):
-        """ Stop the ODMR scan.
-
-        @return int: error code (0:OK, -1:error)
-        """
-        with self.threadlock:
-            if self.getState() == 'locked':
-                self.stopRequested = True
-        return 0
-
-    def _initialize_ODMR_plot(self):
-        """ Initializing the ODMR line plot. """
-        self.ODMR_plot_x = self._mw_frequency_list
-        self.ODMR_plot_y = np.zeros(self._mw_frequency_list.shape)
-        self.ODMR_fit_y = np.zeros(self.ODMR_fit_x.shape)
-
-    def _initialize_ODMR_matrix(self):
-        """ Initializing the ODMR matrix plot. """
-        self.ODMR_plot_xy = np.zeros((self.number_of_lines, len(self._mw_frequency_list)))
-        self.sigODMRMatrixAxesChanged.emit()
-
-    def clear_odmr_plots(self):
-        """¨Set the option to clear the curret ODMR plot.
-
-        The clear operation has to be performed within the method
-        _scan_ODMR_line. This method just sets the flag for that. """
-        self._clear_odmr_plots = True
-
-    def _scan_ODMR_line(self):
-        """ Scans one line in ODMR
-
-        (from mw_start to mw_stop in steps of mw_step)
-        """
-        if self.stopRequested:
-            with self.threadlock:
-                self._mw_device.set_cw(freq=self.mw_frequency, power=self.mw_power)
-                self.MW_off()
-                self.kill_odmr()
-                self.stopRequested = False
-                self.unlock()
-                self.sigOdmrPlotUpdated.emit()
-                self.sigOdmrMatrixUpdated.emit()
-
-                self.sigMicrowaveCWModeChanged.emit(False)
-                self.sigMicrowaveListModeChanged.emit(False)
-
-                return
-
-        # reset position so every line starts from the same frequency
-        if self.scanmode == 'SWEEP':
-            self._mw_device.reset_sweep()
-        else:
-            self._mw_device.reset_listpos()
-        new_counts = self._odmr_counter.count_odmr(length=len(self._mw_frequency_list))
-
-        # if during the scan a clearing of the ODMR plots is needed:
-        if self._clear_odmr_plots:
-            self._odmrscan_counter = 0
-            self._initialize_ODMR_plot()
-            self._initialize_ODMR_matrix()
-            self._clear_odmr_plots = False
-
-        self.ODMR_plot_y = (self._odmrscan_counter * self.ODMR_plot_y + new_counts) / (self._odmrscan_counter + 1)
-
-        # React on the case, when the number of matrix lines have changed during
-        # the scan. Essentially, there are three cases which can happen:
-        curr_num_lines = np.shape(self.ODMR_plot_xy)[0]
-        if curr_num_lines > self.number_of_lines:
-
-            self.ODMR_plot_xy = np.vstack((new_counts, self.ODMR_plot_xy[:self.number_of_lines - 1, :]))
-
-            # It is very necessary that the matrix will be updated BEFORE the
-            # axes are adjusted, otherwise, there the display will not fit with
-            # the data!
-            self.sigOdmrMatrixUpdated.emit()
-            self.sigODMRMatrixAxesChanged.emit()
-        elif np.shape(self.ODMR_plot_xy)[0] < self.number_of_lines:
-            new_matrix = np.zeros((self.number_of_lines, len(self._mw_frequency_list)))
-            new_matrix[1:curr_num_lines + 1, :] = self.ODMR_plot_xy
-            new_matrix[0, :] = new_counts
-            self.ODMR_plot_xy = new_matrix
-
-            # It is very necessary that the matrix will be updated BEFORE the
-            # axes are adjusted, otherwise, there the display will not fit with
-            # the data!
-            self.sigOdmrMatrixUpdated.emit()
-            self.sigODMRMatrixAxesChanged.emit()
-        else:
-            self.ODMR_plot_xy = np.vstack((new_counts, self.ODMR_plot_xy[:-1, :]))
-            self.sigOdmrMatrixUpdated.emit()
-
-        if self.safeRawData:
-            self.ODMR_raw_data[:, self._odmrscan_counter] = new_counts  # adds the ne odmr line to the overall np.array
-
-        self._odmrscan_counter += 1
-        self.elapsed_time = time.time() - self._StartTime
-        self.sigOdmrElapsedTimeChanged.emit()
-        if self.elapsed_time >= self.run_time:
-            self.do_fit(fit_function=self.current_fit_function)
-            self.stopRequested = True
-            self.sigOdmrFinished.emit()
-
-        self.sigOdmrPlotUpdated.emit()
-        self.sigNextLine.emit()
-
-    def set_power(self, power=None):
-        """ Forwarding the desired new power from the GUI to the MW source.
-
-        @param float power: power set at the GUI
-
-        @return int: error code (0:OK, -1:error)
-        """
-        if isinstance(power, (int, float)):
-            self.mw_power = in_range(power,
-                                     self.limits['power']['min'],
-                                     self.limits['power']['max'])  # in Hz
-        else:
-            return -1
-        if self.getState() == 'locked':
-            return -1
-        else:
-            error_code = self._mw_device.set_power(in_range(power,
-                                                            self.limits['power']['min'],
-                                                            self.limits['power']['max']))
-            return error_code
-
-    def get_power(self):
-        """ Getting the current power from the MW source.
-
-        @return float: current power of the MW source
-        """
-        power = self._mw_device.get_power()
-        return power
-
-    def set_frequency(self, frequency=None):
-        """ Forwarding the desired new frequency from the GUI to the MW source.
-
-        @param float frequency: frequency set at the GUI
-
-        @return int: error code (0:OK, -1:error)
-        """
-        if isinstance(frequency, (int, float)):
-            self.mw_frequency = in_range(frequency,
-                                         self.limits['frequency']['min'],
-                                         self.limits['frequency']['max'])  # in Hz
-        else:
-            return -1
-
-        if self.getState() == 'locked':
-            return -1
-        else:
-            error_code = self._mw_device.set_frequency(in_range(frequency,
-                                                       self.limits['frequency']['min'],
-                                                       self.limits['frequency']['max']))  # in Hz
-            return error_code
-
-    def get_frequency(self):
-        """ Getting the current frequency from the MW source.
-
-        @return float: current frequency of the MW source
-        """
-        frequency = self._mw_device.get_frequency()  # divided by 1e6 is now done in gui!!
-        return frequency
-
-    def MW_on(self):
-        """ Switching on the MW source.
-
-        @return int: error code (0:OK, -1:error)
-        """
-        error_code = self._mw_device.on()
-
-        self.sigMicrowaveCWModeChanged.emit(True)
-        self.sigMicrowaveListModeChanged.emit(False)
-
-        return error_code
-
-    def MW_off(self):
-        """ Switching off the MW source.
-
-        @return int: error code (0:OK, -1:error)
-        """
-        error_code = self._mw_device.off()
-
-        self.sigMicrowaveCWModeChanged.emit(False)
-        self.sigMicrowaveListModeChanged.emit(False)
-
-        return error_code
-
-    def get_fit_functions(self):
-        """ Returns all fit methods, which are currently implemented for that module.
-
-        @return list: with string entries denoting the names of the fit.
-        """
-
-        models = list(self.fit_models.keys())
-        models.insert(0, 'No Fit')
-        return models
-
-    def do_fit(self, fit_function=None, x_data=None, y_data=None,
-               fit_granularity_fact=10):
-        """Performs the chosen fit on the measured data.
-
-        @param str fit_function: name of the chosen fit function
-        @param array x_data: optional, 1D np.array or 1D list with the x values.
-                             If None is passed then the module x values are
-                             taken.
-        @param array y_data: optional, 1D np.array or 1D list with the y values.
-                             If None is passed then the module y values are
-                             taken. If passed, then it should have the same size
-                             as x_data.
-        @param float fit_granularity_fact: optional, set a multiple of the
-                                           length of the input data. For
-                                            fit_granularity_fact = 10
-                                           ten times more datapoints are used
-                                           for the fit display, then for the
-                                           used x_data.
-
-        @return: tuple (fit_x, fit_y, param_dict, fit_result)
-            np.array fit_x: 1D array containing the x values of the fit
-            np.array fit_y: 1D array containing the y values of the fit
-            OrderedDict param_dict: a dictionary with the relevant fit
-                                    parameters, i.e. the result of the fit. Each
-                                    entry is again a dict with three entries,
-                                        {'value': ... , 'error': ...., 'unit': '...'}
-                                    The values and the errors are always saved
-                                    in SI units!
-
-            lmfit.model.ModelResult fit_result:
-                            the result object of lmfit. If additional
-                            information is needed from the fit, then they can be
-                            obtained from this object. If no fit is performed
-                            then result is set to None.
-        """
-
-        self.fit_function = fit_function
-
-        # write all needed parameters (not rounded!) in this dict:
-        param_dict = OrderedDict()
-        result = None
-
-        # Set the instance variable as the data set if nothing is passed.
-        if x_data is None:
-            x_data = self._mw_frequency_list
-        if y_data is None:
-            y_data = self.ODMR_plot_y
-
-        self.ODMR_fit_x = np.linspace(start=x_data[0], stop=x_data[-1],
-                                      num=int(len(x_data)*fit_granularity_fact))
-
-        # set the keyword arguments, which will be passed to the fit.
-        kwargs = {'axis': x_data,
-                  'data': y_data,
-                  'add_parameters': None}
-
-        if self.fit_function == 'Lorentzian':
-
-            result = self._fit_logic.make_lorentzian_fit(**kwargs)
-
-            param_dict['Frequency'] = {'value': result.params['center'].value,
-                                       'error': result.params['center'].stderr,
-                                       'unit': 'Hz'}
-
-            cont = result.params['amplitude'].value
-            cont /= (-1 * np.pi * result.params['sigma'].value * result.params['c'].value)
-
-            # use gaussian error propagation for error calculation:
-            cont_err = np.sqrt(
-                  (cont / result.params['amplitude'].value * result.params['amplitude'].stderr)**2
-                + (cont / result.params['sigma'].value * result.params['sigma'].stderr)**2
-                + (cont / result.params['c'].value * result.params['c'].stderr)**2)
-
-            param_dict['Contrast'] = {'value': cont*100,
-                                      'error': cont_err*100,
-                                      'unit': '%'}
-
-            param_dict['Linewidth'] = {'value': result.params['fwhm'].value,
-                                       'error': result.params['fwhm'].stderr,
-                                       'unit': 'Hz'}
-
-            param_dict['chi_sqr'] = {'value': result.chisqr, 'unit': ''}
-
-        elif self.fit_function == 'Double Lorentzian':
-
-            result = self._fit_logic.make_doublelorentzian_fit(**kwargs)
-
-            param_dict['Freq. 0'] = {'value': result.params['lorentz0_center'].value,
-                                     'error': result.params['lorentz0_center'].stderr,
-                                     'unit': 'Hz'}
-
-            param_dict['Freq. 1'] = {'value': result.params['lorentz1_center'].value,
-                                     'error': result.params['lorentz1_center'].stderr,
-                                     'unit': 'Hz'}
-
-            cont0 = result.params['lorentz0_amplitude'].value
-            cont0 /= (-1 * np.pi * result.params['lorentz0_sigma'].value * result.params['c'].value)
-
-            # use gaussian error propagation for error calculation:
-            cont0_err = np.sqrt(
-                  (cont0 / result.params['lorentz0_amplitude'].value * result.params['lorentz0_amplitude'].stderr) ** 2
-                + (cont0 / result.params['lorentz0_sigma'].value * result.params['lorentz0_sigma'].stderr) ** 2
-                + (cont0 / result.params['c'].value * result.params['c'].stderr) ** 2)
-
-            param_dict['Contrast 0'] = {'value': cont0*100,
-                                        'error': cont0_err*100,
-                                        'unit': '%'}
-
-            cont1 = result.params['lorentz1_amplitude'].value
-            cont1 /= (-1 * np.pi * result.params['lorentz1_sigma'].value * result.params['c'].value)
-            # use gaussian error propagation for error calculation:
-            cont1_err = np.sqrt(
-                (cont1 / result.params['lorentz1_amplitude'].value * result.params['lorentz1_amplitude'].stderr) ** 2
-                + (cont1 / result.params['lorentz1_sigma'].value * result.params['lorentz1_sigma'].stderr) ** 2
-                + (cont1 / result.params['c'].value * result.params['c'].stderr) ** 2)
-
-            param_dict['Contrast 1'] = {'value': cont1*100,
-                                        'error': cont1_err*100,
-                                        'unit': '%'}
-
-            param_dict['Linewidth 0'] = {'value': result.params['lorentz0_fwhm'].value,
-                                         'error': result.params['lorentz0_fwhm'].stderr,
-                                         'unit': 'Hz'}
-
-            param_dict['Linewidth 1'] = {'value': result.params['lorentz1_fwhm'].value,
-                                         'error': result.params['lorentz1_fwhm'].stderr,
-                                         'unit': 'Hz'}
-
-
-            param_dict['chi_sqr'] = {'value': result.chisqr, 'unit': ''}
-
-        elif self.fit_function == 'Double Lorentzian with fixed splitting':
-
-
-            additional_parameters = {}
-            # TODO: insert this in gui config of ODMR
-            splitting_from_gui_config = 5.0  # in MHz
-
-            estimate = self._fit_logic.estimate_doublelorentz(self._mw_frequency_list, self.ODMR_plot_y)
-            error = estimate[0]
-            lorentz0_amplitude = estimate[1]
-            lorentz1_amplitude = estimate[2]
-            lorentz0_center = estimate[3]
-            lorentz1_center = estimate[4]
-            lorentz0_sigma = estimate[5]
-            lorentz1_sigma = estimate[6]
-            offset = estimate[7]
-
-            if lorentz0_center < lorentz1_center:
-                additional_parameters['lorentz1_center'] = {'expr': 'lorentz0_center{:+f}'.format(splitting_from_gui_config)}
-            else:
-                splitting_from_gui_config *= -1
-                additional_parameters['lorentz1_center'] = {'expr': 'lorentz0_center{:+f}'.format(splitting_from_gui_config)}
-
-            kwargs['add_parameters'] = additional_parameters
-
-
-            result = self._fit_logic.make_doublelorentzian_fit(**kwargs)
-
-            param_dict['Freq. 0'] = {'value': result.params['lorentz0_center'].value,
-                                     'error': result.params['lorentz0_center'].stderr,
-                                     'unit': 'Hz'}
-
-            param_dict['Freq. 1'] = {'value': result.params['lorentz1_center'].value,
-                                     'error': result.params['lorentz1_center'].stderr,
-                                     'unit': 'Hz'}
-
-            cont0 = result.params['lorentz0_amplitude'].value
-            cont0 = cont0 / (-1 * np.pi * result.params['lorentz0_sigma'].value * result.params['c'].value)
-            # use gaussian error propagation for error calculation:
-            cont0_err = np.sqrt(
-                  (cont0 / result.params['lorentz0_amplitude'].value * result.params['lorentz0_amplitude'].stderr) ** 2
-                + (cont0 / result.params['lorentz0_sigma'].value * result.params['lorentz0_sigma'].stderr) ** 2
-                + (cont0 / result.params['c'].value * result.params['c'].stderr) ** 2)
-
-            param_dict['Contrast 0'] = {'value': cont0*100,
-                                        'error': cont0_err*100,
-                                        'unit': '%'}
-
-            cont1 = result.params['lorentz1_amplitude'].value
-            cont1 = cont1 / (-1 * np.pi * result.params['lorentz1_sigma'].value * result.params['c'].value)
-            # use gaussian error propagation for error calculation:
-            cont1_err = np.sqrt(
-                  (cont1 / result.params['lorentz1_amplitude'].value * result.params['lorentz1_amplitude'].stderr) ** 2
-                + (cont1 / result.params['lorentz1_sigma'].value * result.params['lorentz1_sigma'].stderr) ** 2
-                + (cont1 / result.params['c'].value * result.params['c'].stderr) ** 2)
-
-            param_dict['Contrast 1'] = {'value': cont1*100,
-                                        'error': cont1_err*100,
-                                        'unit': '%'}
-
-            param_dict['Linewidth 0'] = {'value': result.params['lorentz0_fwhm'].value,
-                                         'error': result.params['lorentz0_fwhm'].stderr,
-                                         'unit': 'Hz'}
-
-            param_dict['Linewidth 1'] = {'value': result.params['lorentz1_fwhm'].value,
-                                         'error': result.params['lorentz1_fwhm'].stderr,
-                                         'unit': 'Hz'}
-
-            param_dict['chi_sqr'] = {'value': result.chisqr, 'unit': ''}
-
-        elif self.fit_function == 'N14':
-            result = self._fit_logic.make_N14_fit(**kwargs)
-
-            param_dict['Freq. 0'] = {'value': result.params['lorentz0_center'].value,
-                                     'error': result.params['lorentz0_center'].stderr,
-                                     'unit': 'Hz'}
-
-            param_dict['Freq. 1'] = {'value': result.params['lorentz1_center'].value,
-                                     'error': result.params['lorentz1_center'].stderr,
-                                     'unit': 'Hz'}
-
-            param_dict['Freq. 2'] = {'value': result.params['lorentz2_center'].value,
-                                     'error': result.params['lorentz2_center'].stderr,
-                                     'unit': 'Hz'}
-
-            cont0 = result.params['lorentz0_amplitude'].value
-            cont0 = cont0 / (-1 * np.pi * result.params['lorentz0_sigma'].value * result.params['c'].value)
-
-            # use gaussian error propagation for error calculation:
-            cont0_err = np.sqrt(
-                  (cont0 / result.params['lorentz0_amplitude'].value * result.params['lorentz0_amplitude'].stderr) ** 2
-                + (cont0 / result.params['lorentz0_sigma'].value * result.params['lorentz0_sigma'].stderr) ** 2
-                + (cont0 / result.params['c'].value * result.params['c'].stderr) ** 2)
-
-            param_dict['Contrast 0'] = {'value': cont0*100,
-                                        'error': cont0_err*100,
-                                        'unit': '%'}
-
-            cont1 = result.params['lorentz1_amplitude'].value
-            cont1 = cont1 / (-1 * np.pi * result.params['lorentz1_sigma'].value * result.params['c'].value)
-
-            # use gaussian error propagation for error calculation:
-            cont1_err = np.sqrt(
-                  (cont1 / result.params['lorentz1_amplitude'].value * result.params['lorentz1_amplitude'].stderr) ** 2
-                + (cont1 / result.params['lorentz1_sigma'].value * result.params['lorentz1_sigma'].stderr) ** 2
-                + (cont1 / result.params['c'].value * result.params['c'].stderr) ** 2)
-
-            param_dict['Contrast 1'] = {'value': cont1*100,
-                                        'error': cont1_err*100,
-                                        'unit': '%'}
-
-            cont2 = result.params['lorentz2_amplitude'].value
-            cont2 = cont2 / (-1 * np.pi * result.params['lorentz2_sigma'].value * result.params['c'].value)
-
-            # use gaussian error propagation for error calculation:
-            cont2_err = np.sqrt(
-                  (cont2 / result.params['lorentz2_amplitude'].value * result.params['lorentz2_amplitude'].stderr) ** 2
-                + (cont2 / result.params['lorentz2_sigma'].value * result.params['lorentz2_sigma'].stderr) ** 2
-                + (cont2 / result.params['c'].value * result.params['c'].stderr) ** 2)
-
-            param_dict['Contrast 2'] = {'value': cont2*100,
-                                        'error': cont2_err*100,
-                                        'unit': '%'}
-
-            param_dict['Linewidth 0'] = {'value': result.params['lorentz0_sigma'].value,
-                                         'error': result.params['lorentz0_sigma'].stderr,
-                                         'unit': 'Hz'}
-
-            param_dict['Linewidth 1'] = {'value': result.params['lorentz1_sigma'].value,
-                                         'error': result.params['lorentz1_sigma'].stderr,
-                                         'unit': 'Hz'}
-
-            param_dict['Linewidth 2'] = {'value': result.params['lorentz2_sigma'].value,
-                                         'error': result.params['lorentz2_sigma'].stderr,
-                                         'unit': 'Hz'}
-
-            param_dict['chi_sqr'] = {'value': result.chisqr, 'unit': ''}
-
-        elif self.fit_function == 'N15':
-
-            result = self._fit_logic.make_N15_fit(**kwargs)
-
-            param_dict['Freq. 0'] = {'value': result.params['lorentz0_center'].value,
-                                     'error': result.params['lorentz0_center'].stderr,
-                                     'unit': 'Hz'}
-
-            param_dict['Freq. 1'] = {'value': result.params['lorentz1_center'].value,
-                                     'error': result.params['lorentz1_center'].stderr,
-                                     'unit': 'Hz'}
-
-            cont0 = result.params['lorentz0_amplitude'].value
-            cont0 = cont0 / (-1 * np.pi * result.params['lorentz0_sigma'].value * result.params['c'].value)
-
-            # use gaussian error propagation for error calculation:
-            cont0_err = np.sqrt(
-                  (cont0 / result.params['lorentz0_amplitude'].value * result.params['lorentz0_amplitude'].stderr) ** 2
-                + (cont0 / result.params['lorentz0_sigma'].value * result.params['lorentz0_sigma'].stderr) ** 2
-                + (cont0 / result.params['c'].value * result.params['c'].stderr) ** 2)
-
-            param_dict['Contrast 0'] = {'value': cont0*100,
-                                        'error': cont0_err*100,
-                                        'unit': '%'}
-
-            cont1 = result.params['lorentz1_amplitude'].value
-            cont1 = cont1 / (-1 * np.pi * result.params['lorentz1_sigma'].value * result.params['c'].value)
-
-            # use gaussian error propagation for error calculation:
-            cont1_err = np.sqrt(
-                  (cont1 / result.params['lorentz1_amplitude'].value * result.params['lorentz1_amplitude'].stderr) ** 2
-                + (cont1 / result.params['lorentz1_sigma'].value * result.params['lorentz1_sigma'].stderr) ** 2
-                + (cont1 / result.params['c'].value * result.params['c'].stderr) ** 2)
-
-            param_dict['Contrast 1'] = {'value': cont1*100,
-                                        'error': cont1_err*100,
-                                        'unit': '%'}
-
-            param_dict['Linewidth 0'] = {'value': result.params['lorentz0_sigma'].value,
-                                         'error': result.params['lorentz0_sigma'].stderr,
-                                         'unit': 'Hz'}
-
-            param_dict['Linewidth 1'] = {'value': result.params['lorentz1_sigma'].value,
-                                         'error': result.params['lorentz1_sigma'].stderr,
-                                         'unit': 'Hz'}
-
-            param_dict['chi_sqr'] = {'value': result.chisqr, 'unit': ''}
-
-        elif self.fit_function == 'Double Gaussian':
-
-            result = self._fit_logic.make_doublegaussian_fit(**kwargs)
-
-            param_dict['Freq. 0'] = {'value': result.params['gaussian0_center'].value,
-                                     'error': result.params['gaussian0_center'].stderr,
-                                     'unit': 'Hz'}
-
-            param_dict['Freq. 1'] = {'value': result.params['gaussian1_center'].value,
-                                     'error': result.params['gaussian1_center'].stderr,
-                                     'unit': 'Hz'}
-
-            cont0 = result.params['gaussian0_amplitude'].value
-            cont0 = cont0 / (-1 * np.pi * result.params['gaussian0_sigma'].value * result.params['c'].value)
-            cont0_err = np.sqrt(
-                  (cont0 / result.params['gaussian0_amplitude'].value * result.params['gaussian0_amplitude'].stderr) ** 2
-                + (cont0 / result.params['gaussian0_sigma'].value * result.params['gaussian0_sigma'].stderr) ** 2
-                + (cont0 / result.params['c'].value * result.params['c'].stderr) ** 2)
-
-            param_dict['Contrast 0'] = {'value': cont0*100,
-                                        'error': cont0_err*100,
-                                        'unit': '%'}
-
-            cont1 = result.params['gaussian1_amplitude'].value
-            cont1 = cont1 / (-1 * np.pi * result.params['gaussian1_sigma'].value * result.params['c'].value)
-            cont1_err = np.sqrt(
-                  (cont1 / result.params['gaussian1_amplitude'].value * result.params['gaussian1_amplitude'].stderr) ** 2
-                + (cont1 / result.params['gaussian1_sigma'].value * result.params['gaussian1_sigma'].stderr) ** 2
-                + (cont1 / result.params['c'].value * result.params['c'].stderr) ** 2)
-
-            param_dict['Contrast 1'] = {'value': cont1*100,
-                                        'error': cont1_err*100,
-                                        'unit': '%'}
-
-            param_dict['Linewidth 0'] = {'value': result.params['gaussian0_sigma'].value,
-                                         'error': result.params['gaussian0_sigma'].stderr,
-                                         'unit': 'Hz'}
-
-            param_dict['Linewidth 1'] = {'value': result.params['gaussian1_sigma'].value,
-                                         'error': result.params['gaussian1_sigma'].stderr,
-                                         'unit': 'Hz'}
-
-            param_dict['chi_sqr'] = {'value': result.chisqr, 'unit': ''}
-
-        else:
-            self.log.warning('The Fit Function "{0}" is not implemented to '
-                    'be used in the ODMR Logic. Correct that! Fit Call will '
-                    'be skipped and Fit Function will be set to '
-                    '"No Fit".'.format(fit_function))
-            self.fit_function = 'No Fit'
-
-        if self.fit_function == 'No Fit':
-            self.ODMR_fit_y = np.zeros(self.ODMR_fit_x.shape)
-        else:
-            # after the fit was performed, retrieve the fitting function and
-            # evaluate the fitted parameters according to the function:
-            fitted_function, params = self.fit_models[self.fit_function]
-            self.ODMR_fit_y = fitted_function.eval(x=self.ODMR_fit_x, params=result.params)
-
-        #FIXME: Check whether this signal is really necessary here.
-        self.sigOdmrPlotUpdated.emit()
-        self.sigOdmrFitUpdated.emit()   # so that the gui can adjust to that
-
-        self._fit_param = param_dict
-        self._fit_result = result
-
-        return self.ODMR_fit_x, self.ODMR_fit_y, param_dict, result
-
-    def save_ODMR_Data(self, tag=None, colorscale_range=None, percentile_range=None):
-        """ Saves the current ODMR data to a file."""
-
-        # three paths to save the raw data (if desired), the odmr scan data and
-        # the matrix data.
-        filepath = self._save_logic.get_path_for_module(module_name='ODMR')
-        filepath2 = self._save_logic.get_path_for_module(module_name='ODMR')
-        filepath3 = self._save_logic.get_path_for_module(module_name='ODMR')
-
-        timestamp = datetime.datetime.now()
-
-        if tag is not None and len(tag) > 0:
-            filelabel = tag + '_ODMR_data'
-            filelabel2 = tag + '_ODMR_data_matrix'
-            filelabel3 = tag + '_ODMR_data_raw'
-        else:
-            filelabel = 'ODMR_data'
-            filelabel2 = 'ODMR_data_matrix'
-            filelabel3 = 'ODMR_data_raw'
-
-        # prepare the data in a dict or in an OrderedDict:
-        data = OrderedDict()
-        data2 = OrderedDict()
-        data3 = OrderedDict()
-        freq_data = self.ODMR_plot_x
-        count_data = self.ODMR_plot_y
-        matrix_data = self.ODMR_plot_xy  # the data in the matrix plot
-        data['frequency values (Hz)'] = freq_data
-        data['count data (counts/s)'] = count_data
-        data2['count data (counts/s)'] = matrix_data  # saves the raw data used in the matrix NOT all only the size of the matrix
-
-        parameters = OrderedDict()
-        parameters['Microwave Power (dBm)'] = self.mw_power
-        parameters['Run Time (s)'] = self.run_time
-        parameters['Start Frequency (Hz)'] = self.mw_start
-        parameters['Stop Frequency (Hz)'] = self.mw_stop
-        parameters['Step size (Hz)'] = self.mw_step
-        parameters['Clock Frequency (Hz)'] = self._clock_frequency
-        parameters['Number of matrix lines (#)'] = self.number_of_lines
-        parameters['Fit function'] = self.current_fit_function
-
-
-        # add all fit parameter to the saved data:
-        for param in self._fit_param:
-            for entry in self._fit_param[param]:
-                name = '{0}_{1}'.format(param, entry)
-                parameters[name] = self._fit_param[param][entry]
-
-        fig = self.draw_figure(cbar_range=colorscale_range,
-                               percentile_range=percentile_range
-                               )
-
-        self._save_logic.save_data(
-            data,
-            filepath,
-            parameters=parameters,
-            filelabel=filelabel,
-            timestamp=timestamp,
-            plotfig=fig,
-            as_text=True)
-
-        self._save_logic.save_data(
-            data2,
-            filepath2,
-            parameters=parameters,
-            filelabel=filelabel2,
-            timestamp=timestamp,
-            as_text=True)
-
-        self.log.info('ODMR data saved to:\n{0}'.format(filepath))
-
-        if self.safeRawData:
-            raw_data = self.ODMR_raw_data  # array cotaining ALL messured data
-            data3['count data'] = raw_data  # saves the raw data, ALL of it so keep an eye on performance
-            self._save_logic.save_data(
-                data3,
-                filepath3,
-                parameters=parameters,
-                filelabel=filelabel3,
-                timestamp=timestamp,
-                as_text=True)
-
-            self.log.info('Raw data succesfully saved.')
-        else:
-            self.log.info('Raw data is NOT saved')
-
-    def draw_figure(self, cbar_range=None, percentile_range=None):
-        """ Draw the summary figure to save with the data.
-
-        @param: list cbar_range: (optional) [color_scale_min, color_scale_max].
-                                 If not supplied then a default of data_min to data_max
-                                 will be used.
-
-        @param: list percentile_range: (optional) Percentile range of the chosen cbar_range.
-
-        @return: fig fig: a matplotlib figure object to be saved to file.
-        """
-        freq_data = self.ODMR_plot_x
-        count_data = self.ODMR_plot_y
-        fit_freq_vals = self.ODMR_fit_x
-        fit_count_vals = self.ODMR_fit_y
-        matrix_data = self.ODMR_plot_xy
-
-        # If no colorbar range was given, take full range of data
-        if cbar_range is None:
-            cbar_range = [np.min(matrix_data), np.max(matrix_data)]
-
-        # Convert cbar_range to numpy array for division in the SI prefix calculation
-        cbar_range = np.array(cbar_range)
-
-        prefix = ['', 'k', 'M', 'G', 'T']
-        prefix_index = 0
-
-        # Rescale counts data with SI prefix
-        while np.max(count_data) > 1000:
-            count_data = count_data / 1000
-            fit_count_vals = fit_count_vals / 1000
-            prefix_index = prefix_index + 1
-
-        counts_prefix = prefix[prefix_index]
-
-        # Rescale frequency data with SI prefix
-        prefix_index = 0
-
-        while np.max(freq_data) > 1000:
-            freq_data = freq_data / 1000
-            fit_freq_vals = fit_freq_vals / 1000
-            prefix_index = prefix_index + 1
-
-        mw_prefix = prefix[prefix_index]
-
-        # Rescale matrix counts data with SI prefix
-        prefix_index = 0
-
-        while np.max(matrix_data) > 1000:
-            matrix_data = matrix_data / 1000
-            cbar_range = cbar_range / 1000
-            prefix_index = prefix_index + 1
-
-        cbar_prefix = prefix[prefix_index]
-
-        # Use qudi style
-        plt.style.use(self._save_logic.mpl_qd_style)
-
-        # Create figure
-        fig, (ax_mean, ax_matrix) = plt.subplots(nrows=2, ncols=1)
-
-        ax_mean.plot(freq_data, count_data, linestyle=':', linewidth=0.5)
-
-        # Do not include fit curve if there is no fit calculated.
-        if max(fit_count_vals) > 0:
-            ax_mean.plot(fit_freq_vals, fit_count_vals, marker='None')
-
-        ax_mean.set_ylabel('Fluorescence (' + counts_prefix + 'c/s)')
-        ax_mean.set_xlim(np.min(freq_data), np.max(freq_data))
-
-        matrixplot = ax_matrix.imshow(matrix_data,
-                                      cmap=plt.get_cmap('inferno'),  # reference the right place in qd
-                                      origin='lower',
-                                      vmin=cbar_range[0],
-                                      vmax=cbar_range[1],
-                                      extent=[np.min(freq_data),
-                                              np.max(freq_data),
-                                              0,
-                                              self.number_of_lines
-                                              ],
-                                      aspect='auto',
-                                      interpolation='nearest')
-
-        ax_matrix.set_xlabel('Frequency (' + mw_prefix + 'Hz)')
-        ax_matrix.set_ylabel('Scan #')
-
-        # Adjust subplots to make room for colorbar
-        fig.subplots_adjust(right=0.8)
-
-        # Add colorbar axis to figure
-        cbar_ax = fig.add_axes([0.85, 0.15, 0.02, 0.7])
-
-        # Draw colorbar
-        cbar = fig.colorbar(matrixplot, cax=cbar_ax)
-        cbar.set_label('Fluorescence (' + cbar_prefix + 'c/s)')
-
-        # remove ticks from colorbar for cleaner image
-        cbar.ax.tick_params(which=u'both', length=0)
-
-        # If we have percentile information, draw that to the figure
-        if percentile_range is not None:
-            cbar.ax.annotate(str(percentile_range[0]),
-                             xy=(-0.3, 0.0),
-                             xycoords='axes fraction',
-                             horizontalalignment='right',
-                             verticalalignment='center',
-                             rotation=90
-                             )
-            cbar.ax.annotate(str(percentile_range[1]),
-                             xy=(-0.3, 1.0),
-                             xycoords='axes fraction',
-                             horizontalalignment='right',
-                             verticalalignment='center',
-                             rotation=90
-                             )
-            cbar.ax.annotate('(percentile)',
-                             xy=(-0.3, 0.5),
-                             xycoords='axes fraction',
-                             horizontalalignment='right',
-                             verticalalignment='center',
-                             rotation=90
-                             )
-
-        return fig
-
-    def perform_odmr_measurement(self, freq_start, freq_step, freq_stop, power,
-                                 runtime, fit_function='Lorentzian',
-                                 save_after_meas=True, name_tag=''):
-        """ An independant method, which can be called by a task with the proper input values
-            to perform an odmr measurement.
-
-        @return dict: a parameter container, containing all measurement results
-                      of the ODMR measurement.
-        """
-
-        while self.getState() != 'idle':
-            time.sleep(1)
-            print('wait until ready')
-
-        # set all relevant parameter:
-        self.mw_start = freq_start
-        self.mw_step = freq_step
-        self.mw_stop = freq_stop
-        self.mw_power = power
-        self.run_time = runtime
-
-        # start the scan
-        self.start_odmr_scan()
-
-        # check just the state of the optimizer
-        while self.getState() != 'idle' and not self.stopRequested:
-            time.sleep(1)
-            # print('running')
-
-        fit_x, fit_y, meas_param, result = self.do_fit(fit_function=fit_function)
-
-        meas_param['ODMR frequency start (Hz)'] = self.mw_start
-        meas_param['ODMR frequency step (Hz)'] = self.mw_step
-        meas_param['ODMR frequency stop (Hz)'] = self.mw_stop
-        meas_param['ODMR power (dBm)'] = self.mw_power
-        meas_param['ODMR run time (s)'] = self.run_time
-        meas_param['ODMR measurement saved separetely'] = save_after_meas
-
-        if save_after_meas:
-            timestamp = datetime.datetime.now()
-            self.save_ODMR_Data(tag=name_tag, timestamp=timestamp)
-            meas_param['ODMR measurement saved at time'] = timestamp
-
-        return meas_param
->>>>>>> fb7b8bc8
+        return meas_param