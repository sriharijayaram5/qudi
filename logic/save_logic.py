--- conflicted
+++ resolved
@@ -1,792 +1,783 @@
-# -*- coding: utf-8 -*-
-"""
-This module handles the saving of data.
-
-QuDi is free software: you can redistribute it and/or modify
-it under the terms of the GNU General Public License as published by
-the Free Software Foundation, either version 3 of the License, or
-(at your option) any later version.
-
-QuDi is distributed in the hope that it will be useful,
-but WITHOUT ANY WARRANTY; without even the implied warranty of
-MERCHANTABILITY or FITNESS FOR A PARTICULAR PURPOSE.  See the
-GNU General Public License for more details.
-
-You should have received a copy of the GNU General Public License
-along with QuDi. If not, see <http://www.gnu.org/licenses/>.
-
-Copyright (c) the Qudi Developers. See the COPYRIGHT.txt file at the
-top-level directory of this distribution and at <https://github.com/Ulm-IQO/qudi/>
-"""
-
-
-import logging
-from logic.generic_logic import GenericLogic
-from core.util.mutex import Mutex
-from collections import OrderedDict
-from cycler import cycler
-import logging
-import os
-import sys
-import inspect
-import time
-import numpy as np
-
-
-class DailyLogHandler(logging.FileHandler):
-    """
-    log handler which uses savelogic's get_daily_directory to log to a
-    file called base_filename
-
-    @param base_filename str: The base filename of the log file in the daily
-                              directory. The filename will be datetime
-                              formatted. E.g. '%Y%m%d-%H%M%S-qudi.log'.
-    @param savelogic object: the savelogic
-    """
-
-    def __init__(self, base_filename, savelogic):
-        self._savelogic  = savelogic
-        self._base_filename = base_filename
-        # get current directory
-        self._current_directory = savelogic.get_daily_directory()
-        self._current_time = time.localtime()
-        super().__init__(self.filename)
-
-    @property
-    def current_directory(self):
-        """
-        Returns the currently used directory
-        """
-        return self._current_directory
-
-    @property
-    def filename(self):
-        return os.path.join(self._current_directory,
-                time.strftime(self._base_filename,
-                    self._current_time))
-
-    def emit(self, record):
-        """
-        Emits a record. It checks if we have to rollover to the next daily
-        directory before it emits the record.
-
-        @param record struct: a log record
-        """
-        # check if we have to rollover to the next day
-        now = time.localtime()
-        if (now.tm_year != self._current_time.tm_year
-                or now.tm_mon != self._current_time.tm_mon
-                or now.tm_mday != self._current_time.tm_mday):
-            # we do
-            # close file
-            self.flush()
-            self.close()
-            # remember current time
-            self._current_time = now
-            # get the new directory, but avoid recursion because
-            # get_daily_directory uses the log itself
-            level = self.level
-            self.setLevel(100)
-            new_directory = self._savelogic.get_daily_directory()
-            self.setLevel(level)
-            # open new file in new directory
-            self._current_directory = new_directory
-            self.baseFilename = self.filename
-            self._open()
-            super().emit(record)
-        else:
-            # we don't
-            super().emit(record)
-
-
-
-class FunctionImplementationError(Exception):
-
-    def __init__(self, value):
-        self.value = value
-
-    def __str__(self):
-        return repr(self.value)
-
-
-class SaveLogic(GenericLogic):
-
-    """
-    A general class which saves all kinds of data in a general sense.
-    """
-
-    _modclass = 'savelogic'
-    _modtype = 'logic'
-
-    # declare connectors
-    _out = {'savelogic': 'SaveLogic'}
-
-    # Matplotlib style definition for saving plots
-    mpl_qd_style = {'axes.prop_cycle': cycler('color', ['#1f17f4',
-                                                        '#ffa40e',
-                                                        '#ff3487',
-                                                        '#008b00',
-                                                        '#17becf',
-                                                        '#850085'
-                                                        ]
-                                              ) + cycler('marker', ['o', 's', '^', 'v', 'D', 'd']),
-                    'axes.edgecolor': '0.3',
-                    'xtick.color': '0.3',
-                    'ytick.color': '0.3',
-                    'axes.labelcolor': 'black',
-                    'font.size': '14',
-                    'lines.linewidth': '2',
-                    'figure.figsize': '12, 6',
-                    'lines.markeredgewidth': '0',
-                    'lines.markersize': '5',
-                    'axes.spines.right': True,
-                    'axes.spines.top': True,
-                    'xtick.minor.visible': True,
-                    'ytick.minor.visible': True,
-                    'savefig.dpi': '180'
-                    }
-
-<<<<<<< HEAD
-    def __init__(self, config, **kwargs):
-        super().__init__(config=config, **kwargs)
-=======
-    def __init__(self, manager, name, config, **kwargs):
-        super().__init__(manager, name, config, **kwargs)
->>>>>>> 0beb3bbc
-
-        # locking for thread safety
-        self.lock = Mutex()
-
-        self.log.info('The following configuration was found.')
-
-        # name of active POI, default to empty string
-        self.active_poi_name = ''
-
-        # Some default variables concerning the operating system:
-        self.os_system = None
-        self.default_unix_data_dir = '$HOME/Data'
-        self.default_win_data_dir = 'C:/Data/'
-
-        # Chech which operation system is used and include a case if the
-        # directory was not found in the config:
-        if 'linux' in sys.platform or sys.platform == 'darwin':
-            self.os_system = 'unix'
-            if 'unix_data_directory' in config.keys():
-                self.data_dir = config['unix_data_directory']
-            else:
-                self.data_dir = self.default_unix_data_dir
-
-        elif 'win32' in sys.platform or 'AMD64' in sys.platform:
-            self.os_system = 'win'
-            if 'win_data_directory' in config.keys():
-                self.data_dir = config['win_data_directory']
-            else:
-                self.data_dir = self.default_win_data_dir
-        else:
-            self.log.error('Identify the operating system.')
-
-        # start logging into daily directory?
-        if 'log_into_daily_directory' in config.keys():
-            if not isinstance(config['log_into_daily_directory'], bool):
-                self.log.warning('log entry in configuration is not a '
-                        'boolean. Falling back to default setting: False.')
-                self.log_into_daily_directory = False
-            else:
-                self.log_into_daily_directory = config[
-                        'log_into_daily_directory']
-        else:
-            self.log.warning('Configuration has no entry log. Falling back '
-                    'to default setting: False.')
-            self.log_into_daily_directory = False
-        self._daily_loghandler = None
-
-        # checking for the right configuration
-        for key in config.keys():
-            self.log.info('{}: {}'.format(key, config[key]))
-
-    def on_activate(self, e=None):
-        """ Definition, configuration and initialisation of the SaveLogic.
-
-        @param object e: Event class object from Fysom.
-                         An object created by the state machine module Fysom,
-                         which is connected to a specific event (have a look
-                         in the Base Class). This object contains the passed
-                         event the state before the event happens and the
-                         destination of the state which should be reached
-                         after the event has happen.
-        """
-        if self.log_into_daily_directory:
-            # adds a log handler for logging into daily directory
-            self._daily_loghandler = DailyLogHandler(
-                    '%Y%m%d-%Hh%Mm%Ss-qudi.log', self)
-            self._daily_loghandler.setFormatter(logging.Formatter(
-                '%(asctime)s %(name)s %(levelname)s: %(message)s',
-                datefmt='%Y-%m-%d %H:%M:%S'))
-            self._daily_loghandler.setLevel(logging.DEBUG)
-            logging.getLogger().addHandler(self._daily_loghandler)
-        else:
-            self._daily_loghandler = None
-
-    def on_deactivate(self, e=None):
-<<<<<<< HEAD
-        pass
-=======
-        if self._daily_loghandler is not None:
-            # removes the log handler logging into the daily directory
-            logging.getLogger().removeHandler(self._daily_loghandler)
-
-    @property
-    def dailylog(self):
-        """
-        Returns the daily log handler.
-        """
-        return self._daily_loghandler
-
-    def dailylog_set_level(self, level):
-        """
-        Sets the log level of the daily log handler
-
-        @param level int: log level, see logging
-        """
-        self._daily_loghandler.setLevel(level)
->>>>>>> 0beb3bbc
-
-    def save_data(self, data, filepath, parameters=None, filename=None,
-                  filelabel=None, timestamp=None, as_text=True, as_xml=False,
-                  precision=':.3f', delimiter='\t', plotfig=None):
-        """ General save routine for data.
-
-        @param dict or OrderedDict data:
-                                  Any dictonary with a keyword of the data
-                                  and a corresponding list, where the data
-                                  are situated. E.g. like:
-
-                     data = {'Frequency (MHz)':[1,2,4,5,6]}
-                     data = {'Frequency':[1,2,4,5,6],'Counts':[234,894,743,423,235]}
-                     data = {'Frequency (MHz),Counts':[ [1,234],[2,894],...[30,504] ]}
-
-        @param string filepath: The path to the directory, where the data
-                                  will be saved.
-                                  If filepath is corrupt, the saving routine
-                                  will retrieve the basic filepath for the
-                                  data from the inherited base module
-                                  'get_data_dir' and saves the data in the
-                                  directory .../UNSPECIFIED_<module_name>/
-        @param dict or OrderedDict parameters:
-                                  optional, a dictionary
-                                  with all parameters you want to pass to
-                                  the saving routine.
-        @parem string filename: optional, if you really want to fix an own
-                                filename. BUT THIS IS NOT RECOMMENDED! If
-                                passed the whole file will have the name
-
-                                    <filename>
-
-                                If nothing is specified the save logic will
-                                generate a filename either based on the
-                                class, from which this method was called,
-                                or it will use the passed filelabel if that
-                                is speficied.
-                                Keep in mind that you have also to specify
-                                the ending of the filename!
-        @parem string filelabel: optional, if filelabel is set and no
-                                 filename was specified, the savelogic will
-                                 create a name which looks like
-
-                                     YYYY-MM-DD_HHh-MMm-SSs_<filelabel>.dat
-
-                                The timestamp will be created at runtime if
-                                no user defined timestamp was passed.
-        @param datetime timestamp: optional, a datetime.datetime object,
-                                   which saves the timestamp in a general
-                                   way. Create a datetime.datetime.now()
-                                   object from the module datetime if you
-                                   want to fix the timestamp for the
-                                   filename. The filename will like in the
-                                   description of the filelabel parameter.
-                                   Be careful if you pass a filename and a
-                                   timestamp, because then the timestamp
-                                   will be not considered.
-        @param bool as_text: specify how the saved data are saved to file.
-        @param bool as_xml: specify how the saved data are saved to file.
-
-        @param int precision: optional, specifies the number of digits
-                              after the comma for the saving precision. All
-                              number, which follows afterwards are cut off.
-                              A c-like format should be used.
-                              For 'precision=3' a number like
-                                   '323.423842' is saved as '323.423'.
-                                   Default is precision = 3.
-
-        @param string delimiter: optional, insert here the delimiter, like
-                                 \n for new line,  \t for tab, , for a
-                                 comma, ect.
-
-        This method should be called from the modules and it will call all
-        the needed methods for the saving routine. This module guarentees
-        that if the passing of the data is correct, the data are saved
-        always.
-
-        1D data
-        =======
-        1D data should be passed in a dictionary where the data trace
-        should be assigned to one identifier like
-
-            {'<identifier>':[list of values]}
-            {'Numbers of counts':[1.4, 4.2, 5, 2.0, 5.9 , ... , 9.5, 6.4]}
-
-        You can also pass as much 1D arrays as you want:
-            {'Frequency (MHz)':list1, 'signal':list2, 'correlations': list3, ...}
-
-
-
-        2D data
-        =======
-        2D data should be passed in a dictionary where the matrix like data
-        should be assigned to one identifier like
-
-            {'<identifier>':[[1,2,3],[4,5,6],[7,8,9]]}
-
-        which will result in:
-            <identifier>
-            1   2   3
-            4   5   6
-            7   8   9
-
-        3-X data
-        ========
-        There is no specific implementation to save 3D or higher dimension
-        data arrays. If you split the N-dimensional data in N one
-        dimensional data traces, which have a length of M (see last example
-        in 1D data) then the savelogic will handle them. If the save logic
-        cannot identify the passed data as 1D or 2D data, the data will be
-        saved in a raw fashion.
-
-
-        YOU ARE RESPONSIBLE FOR THE IDENTIFIER! DO NOT FORGET THE UNITS FOR THE
-        SAVED TIME TRACE/MATRIX.
-        """
-
-        try:
-            frm = inspect.stack()[1]    # try to trace back the functioncall to
-                                        # the class which was calling it.
-            mod = inspect.getmodule(frm[0])  # this will get the object, which
-                                             # called the save_data function.
-            module_name = mod.__name__.split('.')[-1]  # that will extract the
-                                                       # name of the class.
-        except:
-            # Sometimes it is not possible to get the object which called the save_data function (such as when calling this from the console).
-            module_name = 'NaN'
-
-        # check whether the given directory path does exist. If not, the
-        # file will be saved anyway in the unspecified directory.
-
-        if not os.path.exists(filepath):
-            filepath = self.get_daily_directory('UNSPECIFIED_' + str(module_name))
-            self.log.warning('No Module name specified! Please correct this! '
-                    'Data are saved in the \'UNSPECIFIED_<module_name>\' '
-                    'folder.')
-
-        # Produce a filename tag from the active POI name
-        if self.active_poi_name == '':
-            poi_tag = ''
-        else:
-            poi_tag = '_' + self.active_poi_name.replace(" ", "_")
-
-        # create a unique name for the file, if no name was passed:
-        if filename is None:
-            # use the timestamp if that is specified:
-            if timestamp is not None:
-                # use the filelabel if that is specified:
-                if filelabel is None:
-                    filename = timestamp.strftime('%Y%m%d-%H%M-%S' + poi_tag + '_' + module_name + '.dat')
-                else:
-                    filename = timestamp.strftime('%Y%m%d-%H%M-%S' + poi_tag + '_' + filelabel + '.dat')
-            else:
-                # use the filelabel if that is specified:
-                if filelabel is None:
-                    filename = time.strftime('%Y%m%d-%H%M-%S' + poi_tag + '_' + module_name + '.dat')
-                else:
-                    filename = time.strftime('%Y%m%d-%H%M-%S' + poi_tag + '_' + filelabel + '.dat')
-
-        # open the file
-        textfile = open(os.path.join(filepath, filename), 'w')
-
-        # write the paramters if specified:
-        textfile.write('# Saved Data from the class ' + module_name + ' on '
-                       + time.strftime('%d.%m.%Y at %Hh%Mm%Ss.\n')
-                       )
-        textfile.write('#\n')
-        textfile.write('# Parameters:\n')
-        textfile.write('# ===========\n')
-        textfile.write('#\n')
-
-        # Include the active POI name (if not empty) as a parameter in the header
-        if self.active_poi_name != '':
-            textfile.write('# Measured at POI: ' + self.active_poi_name + '\n')
-
-        if parameters is not None:
-
-            # check whether the format for the parameters have a dict type:
-            if type(parameters) is dict or OrderedDict:
-                for entry in parameters:
-                    textfile.write('# ' + str(entry) + ':' + delimiter + str(parameters[entry]) + '\n')
-
-            # make a hardcore string convertion and try to save the
-            # parameters directly:
-            else:
-                self.log.error('The parameters are not passed as a dictionary! '
-                        'The SaveLogic will try to save the parameters '
-                        'directly.')
-                textfile.write('# not specified parameters: ' + str(parameters) + '\n')
-
-        textfile.write('#\n')
-        textfile.write('# Data:\n')
-        textfile.write('# =====\n')
-        # check the input data:
-
-        # go through each data in t
-        if len(data) == 1:
-            key_name = list(data.keys())[0]
-
-            # check whether the data is only a 1d trace
-            if len(np.shape(data[key_name])) == 1:
-
-                self.save_1d_trace_as_text(trace_data=data[key_name],
-                                           trace_name=key_name,
-                                           opened_file=textfile,
-                                           precision=precision)
-
-            # check whether the data is only a 2d array
-            elif len(np.shape(data[key_name])) == 2:
-
-                key_name_array = key_name.split(',')
-
-                self.save_2d_points_as_text(trace_data=data[key_name],
-                                            trace_name=key_name_array,
-                                            opened_file=textfile,
-                                            precision=precision,
-                                            delimiter=delimiter)
-            elif len(np.shape(data[key_name])) == 3:
-
-                self.log.warning('Savelogic has no implementation for 3 '
-                        'dimensional arrays. The data is saved in a '
-                        'raw fashion.')
-                textfile.write(str(data[key_name]))
-
-            else:
-
-                self.log.warning('Savelogic has no implementation for 4 '
-                        'dimensional arrays. The data is saved in a '
-                        'raw fashion.')
-                textfile.write(+str(data[key_name]))
-
-        else:
-            key_list = list(data)
-
-            trace_1d_flag = True
-
-            data_traces = []
-            for entry in key_list:
-                data_traces.append(data[entry])
-                if len(np.shape(data[entry])) > 1:
-                    trace_1d_flag = False
-
-            if trace_1d_flag:
-
-                self.save_N_1d_traces_as_text(trace_data=data_traces,
-                                              trace_name=key_list,
-                                              opened_file=textfile,
-                                              precision=precision,
-                                              delimiter=delimiter)
-            else:
-                # go through each passed element again and treat them as
-                # independant, i.e. each element is saved in an extra file.
-                # That is an recursive procedure:
-
-                for entry in key_list:
-                    self.save_data(data={entry: data[entry]},
-                                   filepath=filepath,
-                                   parameters=parameters,
-                                   filename=filename[:-4] + '_' + entry + '.dat',
-                                   as_text=True, as_xml=False,
-                                   precision=precision, delimiter=delimiter)
-
-        textfile.close()
-
-        # Save thumbnail figure of plot
-        if plotfig is not None:
-            fig_fname_image = os.path.join(filepath, filename)[:-4] + '_fig.png'
-            fig_fname_vector = os.path.join(filepath, filename)[:-4] + '_fig.pdf'
-            plotfig.savefig(fig_fname_image, bbox_inches='tight', pad_inches=0.05)
-            plotfig.savefig(fig_fname_vector, bbox_inches='tight', pad_inches=0.05)
-
-    def save_1d_trace_as_text(self, trace_data, trace_name, opened_file=None,
-                              filepath=None, filename=None, precision=':.3f'):
-        """An Independent method, which can save a 1d trace.
-
-        If you call this method but you are respondible, that the passed
-        optional parameters are correct."""
-
-        close_file_flag = False
-
-        if opened_file is None:
-            opened_file = open(os.path.join(filepath, filename + '.dat'), 'wb')
-            close_file_flag = True
-
-        opened_file.write('# ' + str(trace_name) + '\n')
-
-        for entry in trace_data:
-            # If entry is a string, then print directly
-            if isinstance(entry, str):
-                opened_file.write(entry + '\n')
-            # Otherwise, format number to requested precision
-            else:
-                opened_file.write(str('{0' + precision + '}\n').format(entry))
-
-        if close_file_flag:
-            opened_file.close()
-
-    def save_N_1d_traces_as_text(self, trace_data, trace_name, opened_file=None,
-                                 filepath=None, filename=None, precision=':.3f',
-                                 delimiter='\t'):
-        """An Independent method, which can save a N 1d trace.
-
-        If you call this method but you are respondible, that the passed
-        optional parameters are correct."""
-
-        close_file_flag = False
-
-        if opened_file is None:
-            opened_file = open(os.path.join(filepath, filename + '.dat'), 'wb')
-            close_file_flag = True
-
-        if trace_name is not None:
-            opened_file.write('# ')
-            for name in trace_name:
-                opened_file.write(name + delimiter)
-            opened_file.write('\n')
-
-        max_trace_length = max(np.shape(trace_data))
-
-        for row in range(max_trace_length):
-            for column in range(len(trace_data)):
-                try:
-                    # TODO: Lachlan has inserted the if-else in here,
-                    # but it should be properly integrated with the try
-
-                    # If entry is a string, then print directly
-                    if isinstance(trace_data[column][row], str):
-                        opened_file.write(str('{0}' + delimiter).format(trace_data[column][row]))
-                    # Otherwise, format number to requested precision
-                    else:
-                        opened_file.write(str('{0' + precision + '}' + delimiter).format(trace_data[column][row]))
-                except:
-                    opened_file.write(str('{0}' + delimiter).format('NaN'))
-            opened_file.write('\n')
-
-        if close_file_flag:
-            opened_file.close()
-
-    def save_2d_points_as_text(self, trace_data, trace_name=None, opened_file=None,
-                               filepath=None, filename=None, precision=':.3f',
-                               delimiter='\t'):
-        """An Independent method, which can save a matrix like array to file.
-
-        If you call this method but you are respondible, that the passed
-        optional parameters are correct."""
-
-        close_file_flag = False
-
-        if opened_file is None:
-            opened_file = open(os.path.join(filepath, filename + '.dat'), 'wb')
-            close_file_flag = True
-
-        # write the trace names:
-        if trace_name is not None:
-            opened_file.write('# ')
-            for name in trace_name:
-                opened_file.write(name + delimiter)
-            opened_file.write('\n')
-
-        for row in trace_data:
-            for entry in row:
-                opened_file.write(str('{0' + precision + '}' + delimiter).format(entry))
-            opened_file.write('\n')
-
-        if close_file_flag:
-            opened_file.close()
-
-    def _save_1d_traces_as_xml():
-        """ Save 1d data trace in xml conding. """
-        pass
-#        if as_xml:
-#
-#            root = ET.Element(module_name)  # which class wanted to access the save
-#                                            # function
-#
-#            para = ET.SubElement(root, 'Parameters')
-#
-#            if parameters != None:
-#                for element in parameters:
-#                    ET.SubElement(para, element).text = parameters[element]
-#
-#            data_xml = ET.SubElement(root, 'data')
-#
-#            for entry in data:
-#
-#                dimension_data_array = len(np.shape(data[entry]))
-#
-#                # filter out the events which has only a single trace:
-#                if dimension_data_array == 1:
-#
-#                    value = ET.SubElement(data_xml, entry)
-#
-#                    for list_element in data[entry]:
-#
-#                        ET.SubElement(value, 'value').text = str(list_element)
-#
-#                elif dimension_data_array == 2:
-#
-#                    dim_list_entry = len(np.shape(data[entry][0]))
-#                    length_list_entry = np.shape(data[entry][0])[0]
-#                    if (dim_list_entry == 1) and (np.shape(data[entry][0])[0] == 2):
-#
-#                        # get from the keyword, which should be within the string
-#                        # separated by the delimiter ',' the description for the
-#                        # values:
-#                        try:
-#                            axis1 = entry.split(',')[0]
-#                            axis2 = entry.split(',')[1]
-#                        except:
-#                            print('Enter a commaseparated description for the given values!!!')
-#                            print('like:  dict_data[\'Frequency (MHz), Signal (arb. u.)\'] = 2d_list ')
-#                            print('But your data will be saved.')
-#
-#                            axis1 = str(entry)
-#                            axis2 = 'value2'
-#
-#                        for list_element in data[entry]:
-#
-#                            element = ET.SubElement(data_xml, 'value' ).text = str(list_element)
-##
-##                            ET.SubElement(element, str(axis1)).text = str(list_element[0])
-##                            ET.SubElement(element, str(axis2)).text = str(list_element[1])
-#
-#                    elif (dim_list_entry == 1):
-#
-#                        for list_element in data[entry]:
-#
-#                            row = ET.SubElement(data_xml, 'row')
-#
-#                            for sub_element in list_element:
-#
-#                                ET.SubElement(row, 'value').text = str(sub_element)
-#
-#
-#
-#            #write to file:
-#            tree = ET.ElementTree(root)
-#            tree.write('output.xml', pretty_print=True, xml_declaration=True)
-
-    def _save_2d_data_as_xml():
-        """ Save 2d data in xml conding."""
-        pass
-
-    def get_daily_directory(self):
-        """
-        Creates the daily directory.
-
-          @return string: path to the daily directory.
-
-        If the daily directory does not exits in the specified <root_dir> path
-        in the config file, then it is created according to the following scheme:
-
-            <root_dir>\<year>\<month>\<yearmonthday>
-
-        and the filepath is returned. There should be always a filepath
-        returned.
-        """
-
-        # First check if the directory exists and if not then the default
-        # directory is taken.
-        if not os.path.exists(self.data_dir):
-                if self.data_dir != '':
-                    self.log.warning('The specified Data Directory in the '
-                            'config file does not exist. Using default '
-                            'instead.')
-                if self.os_system == 'unix':
-                    self.data_dir = self.default_unix_data_dir
-                elif self.os_system == 'win':
-                    self.data_dir = self.default_win_data_dir
-                else:
-                    self.log.error('Identify the operating system.')
-
-                # Check if the default directory does exist. If yes, there is
-                # no need to create it, since it will overwrite the existing
-                # data there.
-                if not os.path.exists(self.data_dir):
-                    os.makedirs(self.data_dir)
-                    self.log.warning('The specified Data Directory in the '
-                            'config file does not exist. Using default for '
-                            '{0} system instead. The directory\n{1} was '
-                            'created'.format(self.os_system, self.data_dir))
-
-        # That is now the current directory:
-        current_dir = os.path.join(self.data_dir, time.strftime("%Y"), time.strftime("%m"))
-
-        folder_exists = False   # Flag to indicate that the folder does not exist.
-        if os.path.exists(current_dir):
-
-            # Get only the folders without the files there:
-            folderlist = [d for d in os.listdir(current_dir) if os.path.isdir(os.path.join(current_dir, d))]
-            # Search if there is a folder which starts with the current date:
-            for entry in folderlist:
-                if (time.strftime("%Y%m%d") in (entry[:2])):
-                    current_dir = os.path.join(current_dir, str(entry))
-                    folder_exists = True
-                    break
-
-        if not folder_exists:
-            current_dir = os.path.join(current_dir, time.strftime("%Y%m%d"))
-            self.log.info('Creating directory for today\'s data in \n'
-                    '{0}'.format(current_dir))
-
-            # The exist_ok=True is necessary here to prevent Error 17 "File Exists"
-            # Details at http://stackoverflow.com/questions/12468022/python-fileexists-error-when-making-directory
-            os.makedirs(current_dir, exist_ok=True)
-
-        return current_dir
-
-    def get_path_for_module(self, module_name=None):
-        """
-        Method that creates a path for 'module_name' where data are stored.
-
-          @param string module_name: Specify the folder, which should be
-                                     created in the daily directory. The
-                                     module_name can be e.g. 'Confocal'.
-          @retun string: absolute path to the module name
-
-        This method should be called directly in the saving routine and NOT in
-        the init method of the specified module! This prevents to create empty
-        folders!
-
-        """
-        if module_name is None:
-            self.log.warning('No Module name specified! Please correct this! '
-                    'Data is saved in the \'UNSPECIFIED_<module_name>\' '
-                    'folder.')
-
-            frm = inspect.stack()[1]    # try to trace back the functioncall to
-                                        # the class which was calling it.
-            mod = inspect.getmodule(frm[0]) # this will get the object, which
-                                            # called the save_data function.
-            module_name =  mod.__name__.split('.')[-1]  # that will extract the
-                                                        # name of the class.
-            module_name = 'UNSPECIFIED_' + module_name
-
-        dir_path = os.path.join(self.get_daily_directory(), module_name)
-
-        if not os.path.exists(dir_path):
-            os.makedirs(dir_path)
-        return dir_path
+# -*- coding: utf-8 -*-
+"""
+This module handles the saving of data.
+
+QuDi is free software: you can redistribute it and/or modify
+it under the terms of the GNU General Public License as published by
+the Free Software Foundation, either version 3 of the License, or
+(at your option) any later version.
+
+QuDi is distributed in the hope that it will be useful,
+but WITHOUT ANY WARRANTY; without even the implied warranty of
+MERCHANTABILITY or FITNESS FOR A PARTICULAR PURPOSE.  See the
+GNU General Public License for more details.
+
+You should have received a copy of the GNU General Public License
+along with QuDi. If not, see <http://www.gnu.org/licenses/>.
+
+Copyright (c) the Qudi Developers. See the COPYRIGHT.txt file at the
+top-level directory of this distribution and at <https://github.com/Ulm-IQO/qudi/>
+"""
+
+
+import logging
+from logic.generic_logic import GenericLogic
+from core.util.mutex import Mutex
+from collections import OrderedDict
+from cycler import cycler
+import logging
+import os
+import sys
+import inspect
+import time
+import numpy as np
+
+
+class DailyLogHandler(logging.FileHandler):
+    """
+    log handler which uses savelogic's get_daily_directory to log to a
+    file called base_filename
+
+    @param base_filename str: The base filename of the log file in the daily
+                              directory. The filename will be datetime
+                              formatted. E.g. '%Y%m%d-%H%M%S-qudi.log'.
+    @param savelogic object: the savelogic
+    """
+
+    def __init__(self, base_filename, savelogic):
+        self._savelogic  = savelogic
+        self._base_filename = base_filename
+        # get current directory
+        self._current_directory = savelogic.get_daily_directory()
+        self._current_time = time.localtime()
+        super().__init__(self.filename)
+
+    @property
+    def current_directory(self):
+        """
+        Returns the currently used directory
+        """
+        return self._current_directory
+
+    @property
+    def filename(self):
+        return os.path.join(self._current_directory,
+                time.strftime(self._base_filename,
+                    self._current_time))
+
+    def emit(self, record):
+        """
+        Emits a record. It checks if we have to rollover to the next daily
+        directory before it emits the record.
+
+        @param record struct: a log record
+        """
+        # check if we have to rollover to the next day
+        now = time.localtime()
+        if (now.tm_year != self._current_time.tm_year
+                or now.tm_mon != self._current_time.tm_mon
+                or now.tm_mday != self._current_time.tm_mday):
+            # we do
+            # close file
+            self.flush()
+            self.close()
+            # remember current time
+            self._current_time = now
+            # get the new directory, but avoid recursion because
+            # get_daily_directory uses the log itself
+            level = self.level
+            self.setLevel(100)
+            new_directory = self._savelogic.get_daily_directory()
+            self.setLevel(level)
+            # open new file in new directory
+            self._current_directory = new_directory
+            self.baseFilename = self.filename
+            self._open()
+            super().emit(record)
+        else:
+            # we don't
+            super().emit(record)
+
+
+
+class FunctionImplementationError(Exception):
+
+    def __init__(self, value):
+        self.value = value
+
+    def __str__(self):
+        return repr(self.value)
+
+
+class SaveLogic(GenericLogic):
+
+    """
+    A general class which saves all kinds of data in a general sense.
+    """
+
+    _modclass = 'savelogic'
+    _modtype = 'logic'
+
+    # declare connectors
+    _out = {'savelogic': 'SaveLogic'}
+
+    # Matplotlib style definition for saving plots
+    mpl_qd_style = {'axes.prop_cycle': cycler('color', ['#1f17f4',
+                                                        '#ffa40e',
+                                                        '#ff3487',
+                                                        '#008b00',
+                                                        '#17becf',
+                                                        '#850085'
+                                                        ]
+                                              ) + cycler('marker', ['o', 's', '^', 'v', 'D', 'd']),
+                    'axes.edgecolor': '0.3',
+                    'xtick.color': '0.3',
+                    'ytick.color': '0.3',
+                    'axes.labelcolor': 'black',
+                    'font.size': '14',
+                    'lines.linewidth': '2',
+                    'figure.figsize': '12, 6',
+                    'lines.markeredgewidth': '0',
+                    'lines.markersize': '5',
+                    'axes.spines.right': True,
+                    'axes.spines.top': True,
+                    'xtick.minor.visible': True,
+                    'ytick.minor.visible': True,
+                    'savefig.dpi': '180'
+                    }
+
+    def __init__(self, config, **kwargs):
+        super().__init__(config=config, **kwargs)
+
+        # locking for thread safety
+        self.lock = Mutex()
+
+        self.log.info('The following configuration was found.')
+
+        # name of active POI, default to empty string
+        self.active_poi_name = ''
+
+        # Some default variables concerning the operating system:
+        self.os_system = None
+        self.default_unix_data_dir = '$HOME/Data'
+        self.default_win_data_dir = 'C:/Data/'
+
+        # Chech which operation system is used and include a case if the
+        # directory was not found in the config:
+        if 'linux' in sys.platform or sys.platform == 'darwin':
+            self.os_system = 'unix'
+            if 'unix_data_directory' in config.keys():
+                self.data_dir = config['unix_data_directory']
+            else:
+                self.data_dir = self.default_unix_data_dir
+
+        elif 'win32' in sys.platform or 'AMD64' in sys.platform:
+            self.os_system = 'win'
+            if 'win_data_directory' in config.keys():
+                self.data_dir = config['win_data_directory']
+            else:
+                self.data_dir = self.default_win_data_dir
+        else:
+            self.log.error('Identify the operating system.')
+
+        # start logging into daily directory?
+        if 'log_into_daily_directory' in config.keys():
+            if not isinstance(config['log_into_daily_directory'], bool):
+                self.log.warning('log entry in configuration is not a '
+                        'boolean. Falling back to default setting: False.')
+                self.log_into_daily_directory = False
+            else:
+                self.log_into_daily_directory = config[
+                        'log_into_daily_directory']
+        else:
+            self.log.warning('Configuration has no entry log. Falling back '
+                    'to default setting: False.')
+            self.log_into_daily_directory = False
+        self._daily_loghandler = None
+
+        # checking for the right configuration
+        for key in config.keys():
+            self.log.info('{}: {}'.format(key, config[key]))
+
+    def on_activate(self, e=None):
+        """ Definition, configuration and initialisation of the SaveLogic.
+
+        @param object e: Event class object from Fysom.
+                         An object created by the state machine module Fysom,
+                         which is connected to a specific event (have a look
+                         in the Base Class). This object contains the passed
+                         event the state before the event happens and the
+                         destination of the state which should be reached
+                         after the event has happen.
+        """
+        if self.log_into_daily_directory:
+            # adds a log handler for logging into daily directory
+            self._daily_loghandler = DailyLogHandler(
+                    '%Y%m%d-%Hh%Mm%Ss-qudi.log', self)
+            self._daily_loghandler.setFormatter(logging.Formatter(
+                '%(asctime)s %(name)s %(levelname)s: %(message)s',
+                datefmt='%Y-%m-%d %H:%M:%S'))
+            self._daily_loghandler.setLevel(logging.DEBUG)
+            logging.getLogger().addHandler(self._daily_loghandler)
+        else:
+            self._daily_loghandler = None
+
+    def on_deactivate(self, e=None):
+        if self._daily_loghandler is not None:
+            # removes the log handler logging into the daily directory
+            logging.getLogger().removeHandler(self._daily_loghandler)
+
+    @property
+    def dailylog(self):
+        """
+        Returns the daily log handler.
+        """
+        return self._daily_loghandler
+
+    def dailylog_set_level(self, level):
+        """
+        Sets the log level of the daily log handler
+
+        @param level int: log level, see logging
+        """
+        self._daily_loghandler.setLevel(level)
+
+    def save_data(self, data, filepath, parameters=None, filename=None,
+                  filelabel=None, timestamp=None, as_text=True, as_xml=False,
+                  precision=':.3f', delimiter='\t', plotfig=None):
+        """ General save routine for data.
+
+        @param dict or OrderedDict data:
+                                  Any dictonary with a keyword of the data
+                                  and a corresponding list, where the data
+                                  are situated. E.g. like:
+
+                     data = {'Frequency (MHz)':[1,2,4,5,6]}
+                     data = {'Frequency':[1,2,4,5,6],'Counts':[234,894,743,423,235]}
+                     data = {'Frequency (MHz),Counts':[ [1,234],[2,894],...[30,504] ]}
+
+        @param string filepath: The path to the directory, where the data
+                                  will be saved.
+                                  If filepath is corrupt, the saving routine
+                                  will retrieve the basic filepath for the
+                                  data from the inherited base module
+                                  'get_data_dir' and saves the data in the
+                                  directory .../UNSPECIFIED_<module_name>/
+        @param dict or OrderedDict parameters:
+                                  optional, a dictionary
+                                  with all parameters you want to pass to
+                                  the saving routine.
+        @parem string filename: optional, if you really want to fix an own
+                                filename. BUT THIS IS NOT RECOMMENDED! If
+                                passed the whole file will have the name
+
+                                    <filename>
+
+                                If nothing is specified the save logic will
+                                generate a filename either based on the
+                                class, from which this method was called,
+                                or it will use the passed filelabel if that
+                                is speficied.
+                                Keep in mind that you have also to specify
+                                the ending of the filename!
+        @parem string filelabel: optional, if filelabel is set and no
+                                 filename was specified, the savelogic will
+                                 create a name which looks like
+
+                                     YYYY-MM-DD_HHh-MMm-SSs_<filelabel>.dat
+
+                                The timestamp will be created at runtime if
+                                no user defined timestamp was passed.
+        @param datetime timestamp: optional, a datetime.datetime object,
+                                   which saves the timestamp in a general
+                                   way. Create a datetime.datetime.now()
+                                   object from the module datetime if you
+                                   want to fix the timestamp for the
+                                   filename. The filename will like in the
+                                   description of the filelabel parameter.
+                                   Be careful if you pass a filename and a
+                                   timestamp, because then the timestamp
+                                   will be not considered.
+        @param bool as_text: specify how the saved data are saved to file.
+        @param bool as_xml: specify how the saved data are saved to file.
+
+        @param int precision: optional, specifies the number of digits
+                              after the comma for the saving precision. All
+                              number, which follows afterwards are cut off.
+                              A c-like format should be used.
+                              For 'precision=3' a number like
+                                   '323.423842' is saved as '323.423'.
+                                   Default is precision = 3.
+
+        @param string delimiter: optional, insert here the delimiter, like
+                                 \n for new line,  \t for tab, , for a
+                                 comma, ect.
+
+        This method should be called from the modules and it will call all
+        the needed methods for the saving routine. This module guarentees
+        that if the passing of the data is correct, the data are saved
+        always.
+
+        1D data
+        =======
+        1D data should be passed in a dictionary where the data trace
+        should be assigned to one identifier like
+
+            {'<identifier>':[list of values]}
+            {'Numbers of counts':[1.4, 4.2, 5, 2.0, 5.9 , ... , 9.5, 6.4]}
+
+        You can also pass as much 1D arrays as you want:
+            {'Frequency (MHz)':list1, 'signal':list2, 'correlations': list3, ...}
+
+
+
+        2D data
+        =======
+        2D data should be passed in a dictionary where the matrix like data
+        should be assigned to one identifier like
+
+            {'<identifier>':[[1,2,3],[4,5,6],[7,8,9]]}
+
+        which will result in:
+            <identifier>
+            1   2   3
+            4   5   6
+            7   8   9
+
+        3-X data
+        ========
+        There is no specific implementation to save 3D or higher dimension
+        data arrays. If you split the N-dimensional data in N one
+        dimensional data traces, which have a length of M (see last example
+        in 1D data) then the savelogic will handle them. If the save logic
+        cannot identify the passed data as 1D or 2D data, the data will be
+        saved in a raw fashion.
+
+
+        YOU ARE RESPONSIBLE FOR THE IDENTIFIER! DO NOT FORGET THE UNITS FOR THE
+        SAVED TIME TRACE/MATRIX.
+        """
+
+        try:
+            frm = inspect.stack()[1]    # try to trace back the functioncall to
+                                        # the class which was calling it.
+            mod = inspect.getmodule(frm[0])  # this will get the object, which
+                                             # called the save_data function.
+            module_name = mod.__name__.split('.')[-1]  # that will extract the
+                                                       # name of the class.
+        except:
+            # Sometimes it is not possible to get the object which called the save_data function (such as when calling this from the console).
+            module_name = 'NaN'
+
+        # check whether the given directory path does exist. If not, the
+        # file will be saved anyway in the unspecified directory.
+
+        if not os.path.exists(filepath):
+            filepath = self.get_daily_directory('UNSPECIFIED_' + str(module_name))
+            self.log.warning('No Module name specified! Please correct this! '
+                    'Data are saved in the \'UNSPECIFIED_<module_name>\' '
+                    'folder.')
+
+        # Produce a filename tag from the active POI name
+        if self.active_poi_name == '':
+            poi_tag = ''
+        else:
+            poi_tag = '_' + self.active_poi_name.replace(" ", "_")
+
+        # create a unique name for the file, if no name was passed:
+        if filename is None:
+            # use the timestamp if that is specified:
+            if timestamp is not None:
+                # use the filelabel if that is specified:
+                if filelabel is None:
+                    filename = timestamp.strftime('%Y%m%d-%H%M-%S' + poi_tag + '_' + module_name + '.dat')
+                else:
+                    filename = timestamp.strftime('%Y%m%d-%H%M-%S' + poi_tag + '_' + filelabel + '.dat')
+            else:
+                # use the filelabel if that is specified:
+                if filelabel is None:
+                    filename = time.strftime('%Y%m%d-%H%M-%S' + poi_tag + '_' + module_name + '.dat')
+                else:
+                    filename = time.strftime('%Y%m%d-%H%M-%S' + poi_tag + '_' + filelabel + '.dat')
+
+        # open the file
+        textfile = open(os.path.join(filepath, filename), 'w')
+
+        # write the paramters if specified:
+        textfile.write('# Saved Data from the class ' + module_name + ' on '
+                       + time.strftime('%d.%m.%Y at %Hh%Mm%Ss.\n')
+                       )
+        textfile.write('#\n')
+        textfile.write('# Parameters:\n')
+        textfile.write('# ===========\n')
+        textfile.write('#\n')
+
+        # Include the active POI name (if not empty) as a parameter in the header
+        if self.active_poi_name != '':
+            textfile.write('# Measured at POI: ' + self.active_poi_name + '\n')
+
+        if parameters is not None:
+
+            # check whether the format for the parameters have a dict type:
+            if type(parameters) is dict or OrderedDict:
+                for entry in parameters:
+                    textfile.write('# ' + str(entry) + ':' + delimiter + str(parameters[entry]) + '\n')
+
+            # make a hardcore string convertion and try to save the
+            # parameters directly:
+            else:
+                self.log.error('The parameters are not passed as a dictionary! '
+                        'The SaveLogic will try to save the parameters '
+                        'directly.')
+                textfile.write('# not specified parameters: ' + str(parameters) + '\n')
+
+        textfile.write('#\n')
+        textfile.write('# Data:\n')
+        textfile.write('# =====\n')
+        # check the input data:
+
+        # go through each data in t
+        if len(data) == 1:
+            key_name = list(data.keys())[0]
+
+            # check whether the data is only a 1d trace
+            if len(np.shape(data[key_name])) == 1:
+
+                self.save_1d_trace_as_text(trace_data=data[key_name],
+                                           trace_name=key_name,
+                                           opened_file=textfile,
+                                           precision=precision)
+
+            # check whether the data is only a 2d array
+            elif len(np.shape(data[key_name])) == 2:
+
+                key_name_array = key_name.split(',')
+
+                self.save_2d_points_as_text(trace_data=data[key_name],
+                                            trace_name=key_name_array,
+                                            opened_file=textfile,
+                                            precision=precision,
+                                            delimiter=delimiter)
+            elif len(np.shape(data[key_name])) == 3:
+
+                self.log.warning('Savelogic has no implementation for 3 '
+                        'dimensional arrays. The data is saved in a '
+                        'raw fashion.')
+                textfile.write(str(data[key_name]))
+
+            else:
+
+                self.log.warning('Savelogic has no implementation for 4 '
+                        'dimensional arrays. The data is saved in a '
+                        'raw fashion.')
+                textfile.write(+str(data[key_name]))
+
+        else:
+            key_list = list(data)
+
+            trace_1d_flag = True
+
+            data_traces = []
+            for entry in key_list:
+                data_traces.append(data[entry])
+                if len(np.shape(data[entry])) > 1:
+                    trace_1d_flag = False
+
+            if trace_1d_flag:
+
+                self.save_N_1d_traces_as_text(trace_data=data_traces,
+                                              trace_name=key_list,
+                                              opened_file=textfile,
+                                              precision=precision,
+                                              delimiter=delimiter)
+            else:
+                # go through each passed element again and treat them as
+                # independant, i.e. each element is saved in an extra file.
+                # That is an recursive procedure:
+
+                for entry in key_list:
+                    self.save_data(data={entry: data[entry]},
+                                   filepath=filepath,
+                                   parameters=parameters,
+                                   filename=filename[:-4] + '_' + entry + '.dat',
+                                   as_text=True, as_xml=False,
+                                   precision=precision, delimiter=delimiter)
+
+        textfile.close()
+
+        # Save thumbnail figure of plot
+        if plotfig is not None:
+            fig_fname_image = os.path.join(filepath, filename)[:-4] + '_fig.png'
+            fig_fname_vector = os.path.join(filepath, filename)[:-4] + '_fig.pdf'
+            plotfig.savefig(fig_fname_image, bbox_inches='tight', pad_inches=0.05)
+            plotfig.savefig(fig_fname_vector, bbox_inches='tight', pad_inches=0.05)
+
+    def save_1d_trace_as_text(self, trace_data, trace_name, opened_file=None,
+                              filepath=None, filename=None, precision=':.3f'):
+        """An Independent method, which can save a 1d trace.
+
+        If you call this method but you are respondible, that the passed
+        optional parameters are correct."""
+
+        close_file_flag = False
+
+        if opened_file is None:
+            opened_file = open(os.path.join(filepath, filename + '.dat'), 'wb')
+            close_file_flag = True
+
+        opened_file.write('# ' + str(trace_name) + '\n')
+
+        for entry in trace_data:
+            # If entry is a string, then print directly
+            if isinstance(entry, str):
+                opened_file.write(entry + '\n')
+            # Otherwise, format number to requested precision
+            else:
+                opened_file.write(str('{0' + precision + '}\n').format(entry))
+
+        if close_file_flag:
+            opened_file.close()
+
+    def save_N_1d_traces_as_text(self, trace_data, trace_name, opened_file=None,
+                                 filepath=None, filename=None, precision=':.3f',
+                                 delimiter='\t'):
+        """An Independent method, which can save a N 1d trace.
+
+        If you call this method but you are respondible, that the passed
+        optional parameters are correct."""
+
+        close_file_flag = False
+
+        if opened_file is None:
+            opened_file = open(os.path.join(filepath, filename + '.dat'), 'wb')
+            close_file_flag = True
+
+        if trace_name is not None:
+            opened_file.write('# ')
+            for name in trace_name:
+                opened_file.write(name + delimiter)
+            opened_file.write('\n')
+
+        max_trace_length = max(np.shape(trace_data))
+
+        for row in range(max_trace_length):
+            for column in range(len(trace_data)):
+                try:
+                    # TODO: Lachlan has inserted the if-else in here,
+                    # but it should be properly integrated with the try
+
+                    # If entry is a string, then print directly
+                    if isinstance(trace_data[column][row], str):
+                        opened_file.write(str('{0}' + delimiter).format(trace_data[column][row]))
+                    # Otherwise, format number to requested precision
+                    else:
+                        opened_file.write(str('{0' + precision + '}' + delimiter).format(trace_data[column][row]))
+                except:
+                    opened_file.write(str('{0}' + delimiter).format('NaN'))
+            opened_file.write('\n')
+
+        if close_file_flag:
+            opened_file.close()
+
+    def save_2d_points_as_text(self, trace_data, trace_name=None, opened_file=None,
+                               filepath=None, filename=None, precision=':.3f',
+                               delimiter='\t'):
+        """An Independent method, which can save a matrix like array to file.
+
+        If you call this method but you are respondible, that the passed
+        optional parameters are correct."""
+
+        close_file_flag = False
+
+        if opened_file is None:
+            opened_file = open(os.path.join(filepath, filename + '.dat'), 'wb')
+            close_file_flag = True
+
+        # write the trace names:
+        if trace_name is not None:
+            opened_file.write('# ')
+            for name in trace_name:
+                opened_file.write(name + delimiter)
+            opened_file.write('\n')
+
+        for row in trace_data:
+            for entry in row:
+                opened_file.write(str('{0' + precision + '}' + delimiter).format(entry))
+            opened_file.write('\n')
+
+        if close_file_flag:
+            opened_file.close()
+
+    def _save_1d_traces_as_xml():
+        """ Save 1d data trace in xml conding. """
+        pass
+#        if as_xml:
+#
+#            root = ET.Element(module_name)  # which class wanted to access the save
+#                                            # function
+#
+#            para = ET.SubElement(root, 'Parameters')
+#
+#            if parameters != None:
+#                for element in parameters:
+#                    ET.SubElement(para, element).text = parameters[element]
+#
+#            data_xml = ET.SubElement(root, 'data')
+#
+#            for entry in data:
+#
+#                dimension_data_array = len(np.shape(data[entry]))
+#
+#                # filter out the events which has only a single trace:
+#                if dimension_data_array == 1:
+#
+#                    value = ET.SubElement(data_xml, entry)
+#
+#                    for list_element in data[entry]:
+#
+#                        ET.SubElement(value, 'value').text = str(list_element)
+#
+#                elif dimension_data_array == 2:
+#
+#                    dim_list_entry = len(np.shape(data[entry][0]))
+#                    length_list_entry = np.shape(data[entry][0])[0]
+#                    if (dim_list_entry == 1) and (np.shape(data[entry][0])[0] == 2):
+#
+#                        # get from the keyword, which should be within the string
+#                        # separated by the delimiter ',' the description for the
+#                        # values:
+#                        try:
+#                            axis1 = entry.split(',')[0]
+#                            axis2 = entry.split(',')[1]
+#                        except:
+#                            print('Enter a commaseparated description for the given values!!!')
+#                            print('like:  dict_data[\'Frequency (MHz), Signal (arb. u.)\'] = 2d_list ')
+#                            print('But your data will be saved.')
+#
+#                            axis1 = str(entry)
+#                            axis2 = 'value2'
+#
+#                        for list_element in data[entry]:
+#
+#                            element = ET.SubElement(data_xml, 'value' ).text = str(list_element)
+##
+##                            ET.SubElement(element, str(axis1)).text = str(list_element[0])
+##                            ET.SubElement(element, str(axis2)).text = str(list_element[1])
+#
+#                    elif (dim_list_entry == 1):
+#
+#                        for list_element in data[entry]:
+#
+#                            row = ET.SubElement(data_xml, 'row')
+#
+#                            for sub_element in list_element:
+#
+#                                ET.SubElement(row, 'value').text = str(sub_element)
+#
+#
+#
+#            #write to file:
+#            tree = ET.ElementTree(root)
+#            tree.write('output.xml', pretty_print=True, xml_declaration=True)
+
+    def _save_2d_data_as_xml():
+        """ Save 2d data in xml conding."""
+        pass
+
+    def get_daily_directory(self):
+        """
+        Creates the daily directory.
+
+          @return string: path to the daily directory.
+
+        If the daily directory does not exits in the specified <root_dir> path
+        in the config file, then it is created according to the following scheme:
+
+            <root_dir>\<year>\<month>\<yearmonthday>
+
+        and the filepath is returned. There should be always a filepath
+        returned.
+        """
+
+        # First check if the directory exists and if not then the default
+        # directory is taken.
+        if not os.path.exists(self.data_dir):
+                if self.data_dir != '':
+                    self.log.warning('The specified Data Directory in the '
+                            'config file does not exist. Using default '
+                            'instead.')
+                if self.os_system == 'unix':
+                    self.data_dir = self.default_unix_data_dir
+                elif self.os_system == 'win':
+                    self.data_dir = self.default_win_data_dir
+                else:
+                    self.log.error('Identify the operating system.')
+
+                # Check if the default directory does exist. If yes, there is
+                # no need to create it, since it will overwrite the existing
+                # data there.
+                if not os.path.exists(self.data_dir):
+                    os.makedirs(self.data_dir)
+                    self.log.warning('The specified Data Directory in the '
+                            'config file does not exist. Using default for '
+                            '{0} system instead. The directory\n{1} was '
+                            'created'.format(self.os_system, self.data_dir))
+
+        # That is now the current directory:
+        current_dir = os.path.join(self.data_dir, time.strftime("%Y"), time.strftime("%m"))
+
+        folder_exists = False   # Flag to indicate that the folder does not exist.
+        if os.path.exists(current_dir):
+
+            # Get only the folders without the files there:
+            folderlist = [d for d in os.listdir(current_dir) if os.path.isdir(os.path.join(current_dir, d))]
+            # Search if there is a folder which starts with the current date:
+            for entry in folderlist:
+                if (time.strftime("%Y%m%d") in (entry[:2])):
+                    current_dir = os.path.join(current_dir, str(entry))
+                    folder_exists = True
+                    break
+
+        if not folder_exists:
+            current_dir = os.path.join(current_dir, time.strftime("%Y%m%d"))
+            self.log.info('Creating directory for today\'s data in \n'
+                    '{0}'.format(current_dir))
+
+            # The exist_ok=True is necessary here to prevent Error 17 "File Exists"
+            # Details at http://stackoverflow.com/questions/12468022/python-fileexists-error-when-making-directory
+            os.makedirs(current_dir, exist_ok=True)
+
+        return current_dir
+
+    def get_path_for_module(self, module_name=None):
+        """
+        Method that creates a path for 'module_name' where data are stored.
+
+          @param string module_name: Specify the folder, which should be
+                                     created in the daily directory. The
+                                     module_name can be e.g. 'Confocal'.
+          @retun string: absolute path to the module name
+
+        This method should be called directly in the saving routine and NOT in
+        the init method of the specified module! This prevents to create empty
+        folders!
+
+        """
+        if module_name is None:
+            self.log.warning('No Module name specified! Please correct this! '
+                    'Data is saved in the \'UNSPECIFIED_<module_name>\' '
+                    'folder.')
+
+            frm = inspect.stack()[1]    # try to trace back the functioncall to
+                                        # the class which was calling it.
+            mod = inspect.getmodule(frm[0]) # this will get the object, which
+                                            # called the save_data function.
+            module_name =  mod.__name__.split('.')[-1]  # that will extract the
+                                                        # name of the class.
+            module_name = 'UNSPECIFIED_' + module_name
+
+        dir_path = os.path.join(self.get_daily_directory(), module_name)
+
+        if not os.path.exists(dir_path):
+            os.makedirs(dir_path)
+        return dir_path