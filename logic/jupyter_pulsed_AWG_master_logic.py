--- conflicted
+++ resolved
@@ -407,11 +407,7 @@
         freq_sweep=False
         self.tau_arr = np.linspace(tau_start, tau_stop, num=tau_num)
         
-<<<<<<< HEAD
         #Create pulse sequence for the AWG
-=======
-        #Create pulse sequence for the AWG streamer
->>>>>>> 9a2a34da
         self.BlockAWG = []
 
         for tau in self.tau_arr:
