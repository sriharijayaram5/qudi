# -*- coding: utf-8 -*-

"""
This file contains the Qudi sequence generator logic for general sequence structure.

Qudi is free software: you can redistribute it and/or modify
it under the terms of the GNU General Public License as published by
the Free Software Foundation, either version 3 of the License, or
(at your option) any later version.

Qudi is distributed in the hope that it will be useful,
but WITHOUT ANY WARRANTY; without even the implied warranty of
MERCHANTABILITY or FITNESS FOR A PARTICULAR PURPOSE.  See the
GNU General Public License for more details.

You should have received a copy of the GNU General Public License
along with Qudi. If not, see <http://www.gnu.org/licenses/>.

Copyright (c) the Qudi Developers. See the COPYRIGHT.txt file at the
top-level directory of this distribution and at <https://github.com/Ulm-IQO/qudi/>
"""

import importlib
import inspect
import numpy as np
import os
import pickle
import sys
import time

from qtpy import QtCore
from collections import OrderedDict
from core.module import StatusVar, ConfigOption
from core.util.modules import get_home_dir
from core.util.modules import get_main_dir

from logic.pulse_objects import PulseBlockElement
from logic.pulse_objects import PulseBlock
from logic.pulse_objects import PulseBlockEnsemble
from logic.pulse_objects import PulseSequence
from logic.generic_logic import GenericLogic
from logic.sampling_functions import SamplingFunctions
from logic.samples_write_methods import SamplesWriteMethods


class SequenceGeneratorLogic(GenericLogic, SamplingFunctions, SamplesWriteMethods):
    """unstable: Nikolas Tomek
    This is the Logic class for the pulse (sequence) generation.

    The basis communication with the GUI should be done as follows:
    The logic holds all the created objects in its internal lists. The GUI is
    able to view this list and get the element of this list.

    How the logic will contruct its objects according to configuration dicts.
    The configuration dicts contain essentially, which parameters of either the
    PulseBlockElement objects or the PulseBlock objects can be changed and
    set via the GUI.

    In the end the information transfer happend through lists (read by the GUI)
    and dicts (set by the GUI). The logic sets(creats) the objects in the list
    and read the dict, which tell it which parameters to expect from the GUI.
    """

    _modclass = 'sequencegeneratorlogic'
    _modtype = 'logic'

    # status vars
    activation_config = StatusVar(
        'activation_config',
        ['a_ch1', 'd_ch1', 'd_ch2', 'a_ch2', 'd_ch3', 'd_ch4'])
    laser_channel = StatusVar('laser_channel', 'd_ch1')
    amplitude_dict = StatusVar(
        'amplitude_dict',
        OrderedDict({'a_ch1': 0.5, 'a_ch2': 0.5, 'a_ch3': 0.5, 'a_ch4': 0.5}))
    sample_rate = StatusVar('sample_rate', 25e9)

    _config_waveform_format = ConfigOption('default_waveform_format', default='wfmx')
    waveform_format = StatusVar('waveform_format', None)

    # define signals
    sigBlockDictUpdated = QtCore.Signal(dict)
    sigEnsembleDictUpdated = QtCore.Signal(dict)
    sigSequenceDictUpdated = QtCore.Signal(dict)
    sigSampleEnsembleComplete = QtCore.Signal(str, np.ndarray, np.ndarray)
    sigSampleSequenceComplete = QtCore.Signal(str, list)
    sigCurrentBlockUpdated = QtCore.Signal(object)
    sigCurrentEnsembleUpdated = QtCore.Signal(object)
    sigCurrentSequenceUpdated = QtCore.Signal(object)
    sigSettingsUpdated = QtCore.Signal(list, str, float, dict, str)
    sigPredefinedSequencesUpdated = QtCore.Signal(dict)
    sigPredefinedSequenceGenerated = QtCore.Signal(str)

    def __init__(self, config, **kwargs):
        super().__init__(config=config, **kwargs)

        self.log.debug('The following configuration was found.')

        # checking for the right configuration
        for key in config.keys():
            self.log.debug('{0}: {1}'.format(key, config[key]))

        # Get all the attributes from the SamplingFunctions module:
        SamplingFunctions.__init__(self)
        # Get all the attributes from the SamplesWriteMethods module:
        SamplesWriteMethods.__init__(self)

        # here the currently shown data objects of the editors should be stored
        self.current_block = None
        self.current_ensemble = None
        self.current_sequence = None

        # The created PulseBlock objects are saved in this dictionary. The keys are the names.
        self.saved_pulse_blocks = OrderedDict()
        # The created PulseBlockEnsemble objects are saved in this dictionary.
        # The keys are the names.
        self.saved_pulse_block_ensembles = OrderedDict()
        # The created Sequence objects are saved in this dictionary. The keys are the names.
        self.saved_pulse_sequences = OrderedDict()

        if 'pulsed_file_dir' in config.keys():
            self.pulsed_file_dir = config['pulsed_file_dir']
            if not os.path.exists(self.pulsed_file_dir):
                homedir = get_home_dir()
                self.pulsed_file_dir = os.path.join(homedir, 'pulsed_files')
                self.log.warning('The directort defined in "pulsed_file_dir" in the config for '
                                 'SequenceGeneratorLogic class does not exist! The default home '
                                 'directory\n{0}'
                                 '\nwill be taken instead.'.format(self.pulsed_file_dir))
        else:
            homedir = get_home_dir()
            self.pulsed_file_dir = os.path.join(homedir, 'pulsed_files')
            self.log.warning('No directory with the attribute "pulsed_file_dir" is defined for the '
                             'SequenceGeneratorLogic! The default home directory\n{0}\nwill be '
                             'taken instead.'.format(self.pulsed_file_dir))

        # Byte size of the max. memory usage during sampling/write-to-file process
        if 'overhead_bytes' in config.keys():
            self.sampling_overhead_bytes = config['overhead_bytes']
        else:
            self.sampling_overhead_bytes = None
            self.log.warning('No max. memory overhead specified in config.\nIn order to avoid '
                             'memory overflow during sampling/writing of Pulse objects you must '
                             'set "overhead_bytes".')

        # directory for additional generate methods to import
        # (other than qudi/logic/predefined_methods)
        if 'additional_methods_dir' in config.keys():
            if os.path.exists(config['additional_methods_dir']):
                self.additional_methods_dir = config['additional_methods_dir']
            else:
                self.additional_methods_dir = None
                self.log.error('Specified path "{0}" for import of additional generate methods '
                               'does not exist.'.format(config['additional_methods_dir']))
        else:
            self.additional_methods_dir = None


        self.block_dir = self._get_dir_for_name('pulse_block_objects')
        self.ensemble_dir = self._get_dir_for_name('pulse_ensemble_objects')
        self.sequence_dir = self._get_dir_for_name('sequence_objects')
        self.waveform_dir = self._get_dir_for_name('sampled_hardware_files')
        self.temp_dir = self._get_dir_for_name('temporary_files')

        # Information on used channel configuration for sequence generation
        # IMPORTANT: THIS CONFIG DOES NOT REPRESENT THE ACTUAL SETTINGS ON THE HARDWARE
        self.analog_channels = 2
        self.digital_channels = 4
        # The file format for the sampled hardware-compatible waveforms and sequences
        self.sequence_format = 'seq'  # only .seq file format

        # a dictionary with all predefined generator methods and measurement sequence names
        self.generate_methods = None

    def on_activate(self):
        """ Initialisation performed during activation of the module.
        """
        self._get_blocks_from_file()
        self._get_ensembles_from_file()
        self._get_sequences_from_file()

        self._attach_predefined_methods()

        if self.waveform_format is None:
            self.waveform_format = self._config_waveform_format

        self.analog_channels = len([chnl for chnl in self.activation_config if 'a_ch' in chnl])
        self.digital_channels = len([chnl for chnl in self.activation_config if 'd_ch' in chnl])
        self.sigSettingsUpdated.emit(self.activation_config, self.laser_channel, self.sample_rate,
                                     self.amplitude_dict, self.waveform_format)

    def on_deactivate(self):
        """ Deinitialisation performed during deactivation of the module.
        """
        return

    def _attach_predefined_methods(self):
        """
        Retrieve in the folder all files for predefined methods and attach their methods to the

        @return:
        """
        self.generate_methods = OrderedDict()
        filenames_list = []
        additional_filenames_list = []
        # The assumption is that in the directory predefined_methods, there are
        # *.py files, which contain only methods!
        path = os.path.join(get_main_dir(), 'logic', 'predefined_methods')
        for entry in os.listdir(path):
            filepath = os.path.join(path, entry)
            if os.path.isfile(filepath) and entry.endswith('.py'):
                filenames_list.append(entry[:-3])
        # Also attach methods from the non-default additional methods directory if defined in config
        if self.additional_methods_dir is not None:
            # attach to path
            sys.path.append(self.additional_methods_dir)
            for entry in os.listdir(self.additional_methods_dir):
                filepath = os.path.join(self.additional_methods_dir, entry)
                if os.path.isfile(filepath) and entry.endswith('.py'):
                    additional_filenames_list.append(entry[:-3])

        for filename in filenames_list:
            mod = importlib.import_module('logic.predefined_methods.{0}'.format(filename))
            # To allow changes in predefined methods during runtime by simply reloading
            # sequence_generator_logic.
            importlib.reload(mod)
            for method in dir(mod):
                try:
                    # Check for callable function or method:
                    ref = getattr(mod, method)
                    if callable(ref) and (inspect.ismethod(ref) or inspect.isfunction(ref)):
                        # Bind the method as an attribute to the Class
                        setattr(SequenceGeneratorLogic, method, getattr(mod, method))
                        # Add method to dictionary if it is a generator method
                        if method.startswith('generate_'):
                            self.generate_methods[method[9:]] = eval('self.'+method)
                except:
                    self.log.error('It was not possible to import element {0} from {1} into '
                                   'SequenceGenerationLogic.'.format(method, filename))

        for filename in additional_filenames_list:
            mod = importlib.import_module(filename)
            for method in dir(mod):
                try:
                    # Check for callable function or method:
                    ref = getattr(mod, method)
                    if callable(ref) and (inspect.ismethod(ref) or inspect.isfunction(ref)):
                        # Bind the method as an attribute to the Class
                        setattr(SequenceGeneratorLogic, method, getattr(mod, method))
                        # Add method to dictionary if it is a generator method
                        if method.startswith('generate_'):
                            self.generate_methods[method[9:]] = eval('self.'+method)
                except:
                    self.log.error('It was not possible to import element {0} from {1} into '
                                   'SequenceGenerationLogic.'.format(method, filepath))

        self.sigPredefinedSequencesUpdated.emit(self.generate_methods)
        return

    def _get_dir_for_name(self, name):
        """ Get the path to the pulsed sub-directory 'name'.

        @param str name: name of the folder
        @return: str, absolute path to the directory with folder 'name'.
        """
        path = os.path.join(self.pulsed_file_dir, name)
        if not os.path.exists(path):
            os.makedirs(os.path.abspath(path))
        return os.path.abspath(path)

    def request_init_values(self):
        """

        @return:
        """
        self.sigBlockDictUpdated.emit(self.saved_pulse_blocks)
        self.sigEnsembleDictUpdated.emit(self.saved_pulse_block_ensembles)
        self.sigSequenceDictUpdated.emit(self.saved_pulse_sequences)
        self.sigCurrentBlockUpdated.emit(self.current_block)
        self.sigCurrentEnsembleUpdated.emit(self.current_ensemble)
        self.sigCurrentSequenceUpdated.emit(self.current_sequence)
        self.sigSettingsUpdated.emit(self.activation_config, self.laser_channel, self.sample_rate,
                                     self.amplitude_dict, self.waveform_format)
        self.sigPredefinedSequencesUpdated.emit(self.generate_methods)
        return

    def set_settings(self, activation_config, laser_channel, sample_rate, amplitude_dict, waveform_format):
        """
        Sets all settings for the generator logic.

        @param activation_config:
        @param laser_channel:
        @param sample_rate:
        @param amplitude_dict:
        @param waveform_format:
        @return:
        """
        # check if the currently chosen laser channel is part of the config and adjust if this
        # is not the case. Choose first digital channel in that case.
        if laser_channel not in activation_config:
            laser_channel = None
            for channel in activation_config:
                if 'd_ch' in channel:
                    laser_channel = channel
                    break
            if laser_channel is None:
                self.log.warning('No digital channel present in sequence generator activation '
                                 'config.')
        self.laser_channel = laser_channel
        self.activation_config = activation_config
        self.analog_channels = len([chnl for chnl in activation_config if 'a_ch' in chnl])
        self.digital_channels = len([chnl for chnl in activation_config if 'd_ch' in chnl])
        self.amplitude_dict = amplitude_dict
        self.sample_rate = sample_rate
        self.waveform_format = waveform_format
        self.sigSettingsUpdated.emit(activation_config, laser_channel, sample_rate, amplitude_dict,
                                     waveform_format)
        return self.activation_config, self.laser_channel, self.sample_rate, self.amplitude_dict, \
               waveform_format

# -----------------------------------------------------------------------------
#                    BEGIN sequence/block generation
# -----------------------------------------------------------------------------
    def get_saved_asset(self, name):
        """
        Returns the data object for a saved Ensemble/Sequence with name "name". Searches in the
        saved assets for a Sequence object first. If no Sequence by that name could be found search
        for Ensembles instead. If neither could be found return None.
        @param name: Name of the Sequence/Ensemble
        @return: PulseSequence | PulseBlockEnsemble | None
        """
        if name == '':
            asset_obj = None
        elif name in list(self.saved_pulse_sequences):
            asset_obj = self.saved_pulse_sequences[name]
        elif name in list(self.saved_pulse_block_ensembles):
            asset_obj = self.saved_pulse_block_ensembles[name]
        else:
            asset_obj = None
            self.log.warning('No PulseSequence or PulseBlockEnsemble by the name "{0}" could be '
                             'found in saved assets. Returning None.'.format(name))
        return asset_obj


    def save_block(self, name, block):
        """ Serialize a PulseBlock object to a *.blk file.

        @param name: string, name of the block to save
        @param block: PulseBlock object which will be serialized
        """
        # TODO: Overwrite handling
        block.name = name
        self.current_block = block
        self.saved_pulse_blocks[name] = block
        self._save_blocks_to_file()
        self.sigBlockDictUpdated.emit(self.saved_pulse_blocks)
        return

    def load_block(self, name):
        """

        @param name:
        @return:
        """
        if name not in self.saved_pulse_blocks:
            self.log.error('PulseBlock "{0}" could not be found in saved pulse blocks. Load failed.'
                           ''.format(name))
            return
        block = self.saved_pulse_blocks[name]
        self.current_block = block
        self.sigCurrentBlockUpdated.emit(self.current_block)
        return

    def delete_block(self, name):
        """ Remove the serialized object "name" from the block list and HDD.

        @param name: string, name of the PulseBlock object to be removed.
        """
        if name in list(self.saved_pulse_blocks):
            del(self.saved_pulse_blocks[name])
            if hasattr(self.current_block, 'name'):
                if self.current_block.name == name:
                    self.current_block = None
                    self.sigCurrentBlockUpdated.emit(self.current_block)
            self._save_blocks_to_file()
            self.sigBlockDictUpdated.emit(self.saved_pulse_blocks)
        else:
            self.log.warning('PulseBlock object with name "{0}" not found in saved '
                             'blocks.\nTherefore nothing is removed.'.format(name))
        return

    def _get_blocks_from_file(self):
        """ Update the saved_pulse_block dict from file """
        block_files = [f for f in os.listdir(self.block_dir) if 'block_dict.blk' in f]
        if len(block_files) == 0:
            self.log.info('No serialized block dict was found in {0}.'.format(self.block_dir))
            self.saved_pulse_blocks = OrderedDict()
            self.sigBlockDictUpdated.emit(self.saved_pulse_blocks)
            return
        # raise error if more than one file is present
        if len(block_files) > 1:
            self.log.error('More than one serialized block dict was found in {0}.\n'
                           'Using {1}.'.format(self.block_dir, block_files[-1]))
        block_files = block_files[-1]
        try:
            with open(os.path.join(self.block_dir, block_files), 'rb') as infile:
                self.saved_pulse_blocks = pickle.load(infile)
        except:
            self.saved_pulse_blocks = OrderedDict()
            self.log.error('Failed to deserialize ensemble dict "{0}" from "{1}".'
                           ''.format(block_files, self.block_dir))
        self.sigBlockDictUpdated.emit(self.saved_pulse_blocks)
        return

    def _save_blocks_to_file(self):
        """ Saves the saved_pulse_block dict to file """
        try:
            with open(os.path.join(self.block_dir, 'block_dict.blk.tmp'), 'wb') as outfile:
                pickle.dump(self.saved_pulse_blocks, outfile)
        except:
            self.log.error('Failed to serialize ensemble dict in "{0}".'
                           ''.format(os.path.join(self.block_dir, 'block_dict.blk.tmp')))
            return
        # remove old file and rename temp file
        try:
            os.rename(os.path.join(self.block_dir, 'block_dict.blk.tmp'),
                      os.path.join(self.block_dir, 'block_dict.blk'))
        except WindowsError:
            os.remove(os.path.join(self.block_dir, 'block_dict.blk'))
            os.rename(os.path.join(self.block_dir, 'block_dict.blk.tmp'),
                      os.path.join(self.block_dir, 'block_dict.blk'))
        return

    def save_ensemble(self, name, ensemble):
        """ Saves a PulseBlockEnsemble with name name to file.

        @param str name: name of the ensemble, which will be serialized.
        @param obj ensemble: a PulseBlockEnsemble object
        """
        # TODO: Overwrite handling
        ensemble.name = name
        self.current_ensemble = ensemble
        self.saved_pulse_block_ensembles[name] = ensemble
        self._save_ensembles_to_file()
        self.sigEnsembleDictUpdated.emit(self.saved_pulse_block_ensembles)
        return

    def load_ensemble(self, name):
        """

        @param name:
        @return:
        """
        if name not in self.saved_pulse_block_ensembles:
            self.log.error('PulseBlockEnsemble "{0}" could not be found in saved pulse block '
                           'ensembles. Load failed.'.format(name))
            return
        ensemble = self.saved_pulse_block_ensembles[name]
        # set generator settings if found in ensemble metadata
        if ensemble.sample_rate is not None:
            self.sample_rate = ensemble.sample_rate
        if ensemble.amplitude_dict is not None:
            self.amplitude_dict = ensemble.amplitude_dict
        if ensemble.activation_config is not None:
            self.activation_config = ensemble.activation_config
        if ensemble.laser_channel is not None:
            self.laser_channel = ensemble.laser_channel
        self.sigSettingsUpdated.emit(self.activation_config, self.laser_channel, self.sample_rate,
                                     self.amplitude_dict, self.waveform_format)
        self.current_ensemble = ensemble
        self.sigCurrentEnsembleUpdated.emit(ensemble)
        return

    def delete_ensemble(self, name):
        """ Remove the ensemble with 'name' from the ensemble list and HDD. """
        if name in list(self.saved_pulse_block_ensembles):
            del(self.saved_pulse_block_ensembles[name])
            if hasattr(self.current_ensemble, 'name'):
                if self.current_ensemble.name == name:
                    self.current_ensemble = None
                    self.sigCurrentEnsembleUpdated.emit(self.current_ensemble)
            self._save_ensembles_to_file()
            self.sigEnsembleDictUpdated.emit(self.saved_pulse_block_ensembles)
        else:
            self.log.warning('PulseBlockEnsemble object with name "{0}" not found in saved '
                             'ensembles.\nTherefore nothing is removed.'.format(name))
        return

    def _get_ensembles_from_file(self):
        """ Update the saved_pulse_block_ensembles dict from file """
        ensemble_files = [f for f in os.listdir(self.ensemble_dir) if 'ensemble_dict.ens' in f]
        if len(ensemble_files) == 0:
            self.log.info('No serialized ensembles dict was found in {0}.'
                          ''.format(self.ensemble_dir))
            self.saved_pulse_block_ensembles = OrderedDict()
            self.sigEnsembleDictUpdated.emit(self.saved_pulse_block_ensembles)
            return
        # raise error if more than one file is present
        if len(ensemble_files) > 1:
            self.log.error('More than one serialized ensemble dict was found in {0}.\n'
                           'Using {1}.'.format(self.ensemble_dir, ensemble_files[-1]))
        ensemble_files = ensemble_files[-1]
        try:
            with open(os.path.join(self.ensemble_dir, ensemble_files), 'rb') as infile:
                self.saved_pulse_block_ensembles = pickle.load(infile)
        except:
            self.saved_pulse_block_ensembles = OrderedDict()
            self.log.error('Failed to deserialize ensemble dict "{0}" from "{1}".'
                           ''.format(ensemble_files, self.ensemble_dir))
        self.sigEnsembleDictUpdated.emit(self.saved_pulse_block_ensembles)
        return

    def _save_ensembles_to_file(self):
        """ Saves the saved_pulse_block_ensembles dict to file """
        try:
            with open(os.path.join(self.ensemble_dir, 'ensemble_dict.ens.tmp'), 'wb') as outfile:
                pickle.dump(self.saved_pulse_block_ensembles, outfile)
        except:
            self.log.error('Failed to serialize ensemble dict in "{0}".'
                           ''.format(os.path.join(self.ensemble_dir, 'ensemble_dict.ens.tmp')))
            return
        # remove old file and rename temp file
        try:
            os.rename(os.path.join(self.ensemble_dir, 'ensemble_dict.ens.tmp'),
                      os.path.join(self.ensemble_dir, 'ensemble_dict.ens'))
        except WindowsError:
            os.remove(os.path.join(self.ensemble_dir, 'ensemble_dict.ens'))
            os.rename(os.path.join(self.ensemble_dir, 'ensemble_dict.ens.tmp'),
                      os.path.join(self.ensemble_dir, 'ensemble_dict.ens'))
        return

    def save_sequence(self, name, sequence):
        """ Serialize the PulseSequence object with name 'name' to file.

        @param str name: name of the sequence object.
        @param object sequence: a PulseSequence object, which is going to be
                                serialized to file.

        @return: str: name of the serialized object, if needed.
        """
        # TODO: Overwrite handling
        sequence.name = name
        self.current_sequence = sequence
        self.saved_pulse_sequences[name] = sequence
        self._save_sequences_to_file()
        self.sigSequenceDictUpdated.emit(self.saved_pulse_sequences)
        return

    def load_sequence(self, name):
        """

        @param name:
        @return:
        """
        if name not in self.saved_pulse_sequences:
            self.log.error('PulseSequence "{0}" could not be found in saved pulse sequences. '
                           'Load failed.'.format(name))
            return
        sequence = self.saved_pulse_sequences[name]
        # set generator settings if found in seqeunce metadata
        if sequence.sample_rate is not None:
            self.sample_rate = sequence.sample_rate
        if sequence.amplitude_dict is not None:
            self.amplitude_dict = sequence.amplitude_dict
        if sequence.activation_config is not None:
            self.activation_config = sequence.activation_config
        if sequence.laser_channel is not None:
            self.laser_channel = sequence.laser_channel
        self.sigSettingsUpdated.emit(self.activation_config, self.laser_channel, self.sample_rate,
                                     self.amplitude_dict, self.waveform_format)
        self.current_sequence = sequence
        self.sigCurrentSequenceUpdated.emit(sequence)
        return

    def delete_sequence(self, name):
        """ Remove the sequence "name" from the sequence list and HDD.

        @param str name: name of the sequence object, which should be deleted.
        """
        if name in list(self.saved_pulse_sequences):
            del(self.saved_pulse_sequences[name])
            if hasattr(self.current_sequence, 'name'):
                if self.current_sequence.name == name:
                    self.current_sequence = None
                    self.sigCurrentSequenceUpdated.emit(self.current_sequence)
            self._save_sequences_to_file()
            self.sigSequenceDictUpdated.emit(self.saved_pulse_sequences)
        else:
            self.log.warning('PulseBlockEnsemble object with name "{0}" not found in saved '
                             'ensembles.\nTherefore nothing is removed.'.format(name))
        return

    def generate_predefined_sequence(self, predefined_sequence_name, kwargs_dict):
        """

        @param predefined_sequence_name:
        @param kwargs_dict:
        @return:
        """
        gen_method = self.generate_methods[predefined_sequence_name]
        # match parameters to method and throw out unwanted ones
        method_params = inspect.signature(gen_method).parameters
        thrown_out_params = list()
        for param in kwargs_dict:
            if param not in method_params:
                thrown_out_params.append(param)
        for param in thrown_out_params:
            del kwargs_dict[param]
        if len(thrown_out_params) > 0:
            self.log.debug('Unused params during predefined sequence generation "{0}":\n'
                           '{1}'.format(predefined_sequence_name, thrown_out_params))
        try:
            gen_method(**kwargs_dict)
        except:
            self.log.error('Generation of predefined sequence "{0}" failed.'
                           ''.format(predefined_sequence_name))
            return
        self.sigPredefinedSequenceGenerated.emit(predefined_sequence_name)
        return

    def _get_sequences_from_file(self):
        """ Update the saved_pulse_sequences dict from file """
        sequence_files = [f for f in os.listdir(self.sequence_dir) if 'sequence_dict.sequ' in f]
        if len(sequence_files) == 0:
            self.log.info('No serialized sequence dict was found in {0}.'.format(self.sequence_dir))
            self.saved_pulse_sequences = OrderedDict()
            self.sigSequenceDictUpdated.emit(self.saved_pulse_sequences)
            return
        # raise error if more than one file is present
        if len(sequence_files) > 1:
            self.log.error('More than one serialized sequence dict was found in {0}.\n'
                           'Using {1}.'.format(self.sequence_dir, sequence_files[-1]))
        sequence_files = sequence_files[-1]
        try:
            with open(os.path.join(self.sequence_dir, sequence_files), 'rb') as infile:
                self.saved_pulse_sequences = pickle.load(infile)
        except:
            self.saved_pulse_sequences = OrderedDict()
            self.log.error('Failed to deserialize sequence dict "{0}" from "{1}".'
                           ''.format(sequence_files, self.sequence_dir))
        self.sigSequenceDictUpdated.emit(self.saved_pulse_sequences)
        return

    def _save_sequences_to_file(self):
        """ Saves the saved_pulse_sequences dict to file """
        try:
            with open(os.path.join(self.sequence_dir, 'sequence_dict.sequ.tmp'), 'wb') as outfile:
                pickle.dump(self.saved_pulse_sequences, outfile)
        except:
            self.log.error('Failed to serialize ensemble dict in "{0}".'
                           ''.format(os.path.join(self.sequence_dir, 'sequence_dict.sequ.tmp')))
            return
        # remove old file and rename temp file
        try:
            os.rename(os.path.join(self.sequence_dir, 'sequence_dict.sequ.tmp'),
                      os.path.join(self.sequence_dir, 'sequence_dict.sequ'))
        except WindowsError:
            os.remove(os.path.join(self.sequence_dir, 'sequence_dict.sequ'))
            os.rename(os.path.join(self.sequence_dir, 'sequence_dict.sequ.tmp'),
                      os.path.join(self.sequence_dir, 'sequence_dict.sequ'))
        return

    #---------------------------------------------------------------------------
    #                    END sequence/block generation
    #---------------------------------------------------------------------------


    #---------------------------------------------------------------------------
    #                    BEGIN sequence/block sampling
    #---------------------------------------------------------------------------
    def _analyze_block_ensemble(self, ensemble):
        """
        This helper method runs through each element of a PulseBlockEnsemble object and extracts
        important information about the Waveform that can be created out of this object.
        Especially the discretization due to the set self.sample_rate is taken into account.
        The positions in time (as integer time bins) of the PulseBlockElement transitions are
        determined here (all the "rounding-to-best-match-value").
        Additional information like the total number of samples, total number of PulseBlockElements
        and the timebins for digital channel low-to-high transitions get returned as well.

        @param ensemble: A PulseBlockEnsemble object (see logic.pulse_objects.py)
        @return: number_of_samples (int): The total number of samples in a Waveform provided the
                                              current sample_rate and PulseBlockEnsemble object.
                 total_elements (int): The total number of PulseBlockElements (incl. repetitions) in
                                       the provided PulseBlockEnsemble.
                 elements_length_bins (1D numpy.ndarray[int]): Array of number of timebins for each
                                                               PulseBlockElement in chronological
                                                               order (incl. repetitions).
                 digital_rising_bins (2D numpy.ndarray[int]): Array of chronological low-to-high
                                                              transition positions
                                                              (in timebins; incl. repetitions)
                                                              for each digital channel.
        """
        # variables to keep track of the current timeframe
        current_end_time = 0.0
        current_start_bin = 0
        # lists containing the bins where the digital channels are rising (one for each channel)
        digital_rising_bins = []
        for i in range(ensemble.digital_channels):
            digital_rising_bins.append([])
        # memorize the channel state of the previous element
        tmp_digital_high = [False] * ensemble.digital_channels
        # number of elements including repetitions and the length of each element in bins
        total_elements = 0
        elements_length_bins = np.array([], dtype=int)

        for block, reps in ensemble.block_list:
            # Total number of elements in the current block including all repetitions
            unrolled_elements = (reps+1) * len(block.element_list)
            # Add this number to the total number of unrolled elements in the ensemble
            total_elements += unrolled_elements
            # Temporary array to hold the length for each element (including reps) in bins
            tmp_length_bins = np.zeros(unrolled_elements, dtype=int)

            # Iterate over all repetitions of the current block
            unrolled_element_index = 0
            for rep_no in range(reps+1):
                # Iterate over the Block_Elements inside the current block
                for elem_index, block_element in enumerate(block.element_list):
                    # save bin position if a transition from low to high has occured in a digital
                    # channel
                    if tmp_digital_high != block_element.digital_high:
                        for chnl, is_high in enumerate(block_element.digital_high):
                            if not tmp_digital_high[chnl] and is_high:
                                digital_rising_bins[chnl].append(current_start_bin)
                            tmp_digital_high[chnl] = is_high

                    # Get length and increment for this element
                    init_length_s = block_element.init_length_s
                    increment_s = block_element.increment_s
                    # element length of the current element with current repetition count in sec
                    element_length_s = init_length_s + (rep_no * increment_s)
                    # ideal end time for the sequence up until this point in sec
                    current_end_time += element_length_s
                    # Nearest possible match including the discretization in bins
                    current_end_bin = int(np.rint(current_end_time * self.sample_rate))
                    # current element length in discrete bins
                    element_length_bins = current_end_bin - current_start_bin
                    tmp_length_bins[unrolled_element_index] = element_length_bins
                    # advance bin offset for next element
                    current_start_bin += element_length_bins
                    # increment element counter
                    unrolled_element_index += 1

            # append element lengths (in bins) to array
            elements_length_bins = np.append(elements_length_bins, tmp_length_bins)

        # calculate total number of samples
        number_of_samples = np.sum(elements_length_bins)

        # convert digital rising indices to numpy.ndarrays
        for chnl in range(len(digital_rising_bins)):
            digital_rising_bins[chnl] = np.array(digital_rising_bins[chnl], dtype=np.int64)

        return number_of_samples, total_elements, elements_length_bins, digital_rising_bins

    def sample_pulse_block_ensemble(self, ensemble_name, write_to_file=True, offset_bin=0,
                                    name_tag=None):
        """ General sampling of a PulseBlockEnsemble object, which serves as the construction plan.

        @param str ensemble_name: Name, which should correlate with the name of on of the displayed
                                  ensembles.
        @param bool write_to_file: Write either to RAM or to File (depends on the available space
                                   in RAM). If set to FALSE, this method will return the samples
                                   (digital and analog) as numpy arrays
        @param int offset_bin: If many pulse ensembles are samples sequentially, then the
                               offset_bin of the previous sampling can be passed to maintain
                               rotating frame across pulse_block_ensembles
        @param str name_tag: a name tag, which is used to keep the sampled files together, which
                             where sampled from the same PulseBlockEnsemble object but where
                             different offset_bins were used.

        @return tuple: of length 4 with
                       (analog_samples, digital_samples, [<created_files>], offset_bin).
                        analog_samples:
                            numpy arrays containing the sampled voltages
                        digital_samples:
                            numpy arrays containing the sampled logic levels
                        [<created_files>]:
                            list of strings, with the actual created files through the pulsing
                            device
                        offset_bin:
                            integer, which is used for maintaining the rotation frame.

        This method is creating the actual samples (voltages and logic states) for each time step
        of the analog and digital channels specified in the PulseBlockEnsemble.
        Therefore it iterates through all blocks, repetitions and elements of the ensemble and
        calculates the exact voltages (float64) according to the specified math_function. The
        samples are later on stored inside a float32 array.
        So each element is calculated with high precision (float64) and then down-converted to
        float32 to be stored.

        To preserve the rotating frame, an offset counter is used to indicate the absolute time
        within the ensemble. All calculations are done with time bins (dtype=int) to avoid rounding
        errors. Only in the last step when a single PulseBlockElement object is sampled  these
        integer bin values are translated into a floating point time.

        The chunkwise write mode is used to save memory usage at the expense of time. Here for each
        PulseBlockElement the write_to_file method in the HW module is called to avoid large
        arrays inside the memory. In other words: The whole sample arrays are never created at any
        time. This results in more function calls and general overhead causing the much longer time
        to complete.

        In addition the pulse_block_ensemble gets analyzed and important parameters used during
        sampling get stored in the ensemble object itself. Those attributes are:
        <ensemble>.length_bins
        <ensemble>.length_elements_bins
        <ensemble>.number_of_elements
        <ensemble>.digital_rising_bins
        <ensemble>.sample_rate
        <ensemble>.activation_config
        <ensemble>.amplitude_dict
        """
        # lock module if it's not already locked (sequence sampling in progress)
        if self.module_state() == 'idle':
            self.module_state.lock()
            sequence_sampling_in_progress = False
        else:
            sequence_sampling_in_progress = True
        # determine if chunkwise writing is enabled (the overhead byte size is set)
        chunkwise = self.sampling_overhead_bytes is not None
        # Set the filename (excluding the channel naming suffix, i.e. '_ch1')
        if name_tag is None:
            filename = ensemble_name
        else:
            filename = name_tag
        # check for old files associated with the new ensemble and delete them from host PC
        if write_to_file:
            # get sampled filenames on host PC referring to the same ensemble

            # be careful, in contrast to linux os, windows os is in general case
            # insensitive! Therefore one needs to check and remove all files
            # matching the case insensitive case for windows os.

            if 'win' in sys.platform:
                # make it simple and make everything lowercase.
                filename_list = [f for f in os.listdir(self.waveform_dir) if
                                 f.lower().startswith(filename.lower() + '_ch')]


            else:
                filename_list = [f for f in os.listdir(self.waveform_dir) if
                                 f.startswith(filename + '_ch')]
            # delete all filenames in the list
            for file in filename_list:
                os.remove(os.path.join(self.waveform_dir, file))

            if len(filename_list) != 0:
                self.log.info('Found old sampled ensembles for name "{0}". Files deleted before '
                              'sampling: {1}'.format(filename, filename_list))

        start_time = time.time()
        # get ensemble
        ensemble = self.saved_pulse_block_ensembles[ensemble_name]
        # Ensemble parameters to determine the shape of sample arrays
        ana_channels = ensemble.analog_channels
        dig_channels = ensemble.digital_channels
        ana_chnl_names = [chnl for chnl in self.activation_config if 'a_ch' in chnl]
        dig_chnl_names = [chnl for chnl in self.activation_config if 'd_ch' in chnl]
        if self.digital_channels != dig_channels or self.analog_channels != ana_channels:
            self.log.error('Sampling of PulseBlockEnsemble "{0}" failed!\nMismatch in number of '
                           'analog and digital channels between logic ({1}, {2}) and '
                           'PulseBlockEnsemble ({3}, {4}).'
                           ''.format(ensemble_name, self.analog_channels, self.digital_channels,
                                     ana_channels, dig_channels))
            return np.array([]), np.array([]), -1

<<<<<<< HEAD
        number_of_samples, number_of_elements, number_of_states, state_length_bins_arr = self._analyze_block_ensemble(ensemble)

        ensemble.length_bins = number_of_samples
=======
        # get important parameters from the ensemble and save some to the ensemble object
        number_of_samples, number_of_elements, length_elements_bins, digital_rising_bins = self._analyze_block_ensemble(ensemble)
        ensemble.length_bins = number_of_samples
        ensemble.length_elements_bins = length_elements_bins
        ensemble.number_of_elements = number_of_elements
        ensemble.digital_rising_bins = digital_rising_bins
        ensemble.sample_rate = self.sample_rate
        ensemble.activation_config = self.activation_config
        ensemble.amplitude_dict = self.amplitude_dict
        self.save_ensemble(ensemble_name, ensemble)
>>>>>>> 55288a05

        # The time bin offset for each element to be sampled to preserve rotating frame.
        if chunkwise and write_to_file:
            # Flags and counter for chunkwise writing
            is_first_chunk = True
            is_last_chunk = False
        else:
            # Allocate huge sample arrays if chunkwise writing is disabled.
            analog_samples = np.empty([ana_channels, number_of_samples], dtype='float32')
            digital_samples = np.empty([dig_channels, number_of_samples], dtype=bool)
            # Starting index for the sample array entrys
            entry_ind = 0

        element_count = 0
        # Iterate over all blocks within the PulseBlockEnsemble object
        for block, reps in ensemble.block_list:
            # Iterate over all repertitions of the current block
            for rep_no in range(reps+1):
                # Iterate over the Block_Elements inside the current block
                for elem_ind, block_element in enumerate(block.element_list):
                    parameters = block_element.parameters
                    digital_high = block_element.digital_high
                    pulse_function = block_element.pulse_function
                    element_length_bins = length_elements_bins[element_count]
                    element_count += 1

                    # create floating point time array for the current element inside rotating frame
                    time_arr = (offset_bin + np.arange(element_length_bins, dtype='float64')) / self.sample_rate

                    if chunkwise and write_to_file:
                        # determine it the current element is the last one to be sampled.
                        # Toggle the is_last_chunk flag accordingly.
                        if element_count == number_of_elements:
                            is_last_chunk = True

                        # allocate temporary sample arrays to contain the current element
                        analog_samples = np.empty([ana_channels, element_length_bins], dtype='float32')
                        digital_samples = np.empty([dig_channels, element_length_bins], dtype=bool)

                        # actually fill the allocated sample arrays with values.
                        for i, state in enumerate(digital_high):
                            digital_samples[i] = np.full(element_length_bins, state, dtype=bool)
                        for i, func_name in enumerate(pulse_function):
                            analog_samples[i] = np.float32(self._math_func[func_name](time_arr, parameters[i])/self.amplitude_dict[ana_chnl_names[i]])
                        # write temporary sample array to file
                        self._write_to_file[self.waveform_format](filename, analog_samples,
                                                                  digital_samples,
                                                                  number_of_samples, is_first_chunk,
                                                                  is_last_chunk)
                        # set flag to FALSE after first write
                        is_first_chunk = False
                    else:
                        # if the ensemble should be sampled as a whole (chunkwise = False) fill the
                        # entries in the huge sample arrays
                        for i, state in enumerate(digital_high):
                            digital_samples[i, entry_ind:entry_ind+element_length_bins] = np.full(element_length_bins, state, dtype=bool)
                        for i, func_name in enumerate(pulse_function):
                            analog_samples[i, entry_ind:entry_ind+element_length_bins] = np.float32(self._math_func[func_name](time_arr, parameters[i])/self.amplitude_dict[ana_chnl_names[i]])

                        # increment the index offset of the overall sample array for the next
                        # element
                        entry_ind += element_length_bins

                    # if the rotating frame should be preserved (default) increment the offset
                    # counter for the time array.
                    if ensemble.rotating_frame:
                        offset_bin += element_length_bins

        if not write_to_file:
            # return a status message with the time needed for sampling the entire ensemble as a
            # whole without writing to file.
            self.log.info('Time needed for sampling and writing PulseBlockEnsemble to file as a '
                          'whole: {0} sec.'.format(int(np.rint(time.time() - start_time))))
            # return the sample arrays for write_to_file was set to FALSE
            if not sequence_sampling_in_progress:
                self.module_state.unlock()
            self.sigSampleEnsembleComplete.emit(filename, analog_samples, digital_samples)
            return analog_samples, digital_samples, offset_bin
        elif chunkwise:
            # return a status message with the time needed for sampling and writing the ensemble
            # chunkwise.
            self.log.info('Time needed for sampling and writing to file chunkwise: {0} sec'
                          ''.format(int(np.rint(time.time()-start_time))))
            if not sequence_sampling_in_progress:
                self.module_state.unlock()
            self.sigSampleEnsembleComplete.emit(filename, np.array([]), np.array([]))
            return np.array([]), np.array([]), offset_bin
        else:
            # If the sampling should not be chunkwise and write to file is enabled call the
            # write_to_file method only once with both flags set to TRUE
            is_first_chunk = True
            is_last_chunk = True
            self._write_to_file[self.waveform_format](filename, analog_samples, digital_samples,
                                                      number_of_samples, is_first_chunk,
                                                      is_last_chunk)
            # return a status message with the time needed for sampling and writing the ensemble as
            # a whole.
            self.log.info('Time needed for sampling and writing PulseBlockEnsemble to file as a '
                          'whole: {0} sec'.format(int(np.rint(time.time()-start_time))))

            if not sequence_sampling_in_progress:
                self.module_state.unlock()
            self.sigSampleEnsembleComplete.emit(filename, np.array([]), np.array([]))
            return np.array([]), np.array([]), offset_bin

    def sample_pulse_sequence(self, sequence_name, write_to_file=True):
        """ Samples the PulseSequence object, which serves as the construction plan.

        @param str ensemble_name: Name, which should correlate with the name of on of the displayed
                                  ensembles.
        @param bool write_to_file: Write either to RAM or to File (depends on the available space
                                   in RAM). If set to FALSE, this method will return the samples
                                   (digital and analog) as numpy arrays

        The sequence object is sampled by call subsequently the sampling routine for the
        PulseBlockEnsemble objects and passing if needed the rotating frame option.

        Only those PulseBlockEnsemble object where sampled that are different! These can be
        directly obtained from the internal attribute different_ensembles_dict of a PulseSequence.

        Right now two 'simple' methods of sampling where implemented, which reuse the sample
        function for the Pulse_Block_Ensembles. One, which samples by preserving the phase (i.e.
        staying in the rotating frame) and the other which samples without keep a phase
        relationship between the different entries of the PulseSequence object.

        More sophisticated sequence sampling method can be implemented here.
        """
        # lock module
        if self.module_state() == 'idle':
            self.module_state.lock()
        else:
            self.log.error('Cannot sample sequence "{0}" because the sequence generator logic is '
                           'still busy (locked).\nFunction call ignored.'.format(sequence_name))
            return
        if write_to_file:
            # get sampled filenames on host PC referring to the same ensemble
            filename_list = [f for f in os.listdir(self.sequence_dir) if
                             f.startswith(sequence_name + '.seq')]
            # delete all filenames in the list
            for file in filename_list:
                os.remove(os.path.join(self.sequence_dir, file))

            if len(filename_list) != 0:
                self.log.warning('Found old sequence for name "{0}". Files deleted before '
                                 'sampling: {1}'.format(sequence_name, filename_list))

        start_time = time.time()

        ana_chnl_names = [chnl for chnl in self.activation_config if 'a_ch' in chnl]
        ana_chnl_num = [int(chnl.split('ch')[-1]) for chnl in ana_chnl_names]

        # get ensemble
        sequence_obj = self.saved_pulse_sequences[sequence_name]
        sequence_param_dict_list = []

        # if all the Pulse_Block_Ensembles should be in the rotating frame, then each ensemble
        # will be created in general with a different offset_bin. Therefore, in order to keep track
        # of the sampled Pulse_Block_Ensembles one has to introduce a running number as an
        # additional name tag, so keep the sampled files separate.
        if sequence_obj.rotating_frame:
            ensemble_index = 0  # that will indicate the ensemble index
            offset_bin = 0      # that will be used for phase preserving
            for ensemble_obj, seq_param in sequence_obj.ensemble_param_list:
                # to make something like 001
                name_tag = sequence_name + '_' + str(ensemble_index).zfill(3)

                dummy1, \
                dummy2, \
                offset_bin_return = self.sample_pulse_block_ensemble(ensemble_obj.name,
                                                                     write_to_file=write_to_file,
                                                                     offset_bin=offset_bin,
                                                                     name_tag=name_tag)

                # the temp_dict is a format how the sequence parameter will be saved
                temp_dict = dict()
                name_list = []
                for ch_num in ana_chnl_num:
                    name_list.append(name_tag + '_ch' + str(ch_num) + '.' + self.waveform_format)
                temp_dict['name'] = name_list

                # update the sequence parameter to the temp dict:
                temp_dict.update(seq_param)
                # add the whole dict to the list of dicts, containing information about how to
                # write the sequence properly in the hardware file:
                sequence_param_dict_list.append(temp_dict)

                # for the next run, the returned offset_bin will serve as starting point for
                # phase preserving.
                offset_bin = offset_bin_return
                ensemble_index += 1
        else:
            # if phase prevervation between the sequence entries is not needed, then only the
            # different ensembles will be sampled, since the offset_bin does not matter for them:
            for ensemble_name in sequence_obj.different_ensembles_dict:
                self.sample_pulse_block_ensemble(ensemble_name, write_to_file=write_to_file,
                                                 offset_bin=0, name_tag=None)

            # go now through the sequence list and replace all the entries with the output of the
            # sampled ensemble file:
            for ensemble_obj, seq_param in sequence_obj.ensemble_param_list:
                temp_dict = dict()
                name_list = []
                for ch_num in ana_chnl_num:
                    name_list.append(ensemble_obj.name + '_ch' + str(ch_num) + '.' + self.waveform_format)
                temp_dict['name'] = name_list
                # update the sequence parameter to the temp dict:
                temp_dict.update(seq_param)

                sequence_param_dict_list.append(temp_dict)

        # get important parameters from the sequence and save some to the sequence object
        #sequence_obj.length_bins = 0
        #sequence_obj.length_elements_bins = length_elements_bins
        #sequence_obj.number_of_elements = number_of_elements
        #sequence_obj.digital_rising_bins = digital_rising_bins
        sequence_obj.sample_rate = self.sample_rate
        sequence_obj.activation_config = self.activation_config
        sequence_obj.amplitude_dict = self.amplitude_dict
        self.save_sequence(sequence_name, sequence_obj)

        if write_to_file:
            # pass the whole information to the sequence creation method:
            self._write_to_file[self.sequence_format](sequence_name, sequence_param_dict_list)
            self.log.info('Time needed for sampling and writing Pulse Sequence to file: {0} sec.'
                          ''.format(int(np.rint(time.time() - start_time))))
        else:
            self.log.info('Time needed for sampling Pulse Sequence: {0} sec.'
                          ''.format(int(np.rint(time.time() - start_time))))
        # unlock module
        self.module_state.unlock()
        self.sigSampleSequenceComplete.emit(sequence_name, sequence_param_dict_list)
        return

    #---------------------------------------------------------------------------
    #                    END sequence/block sampling
    #---------------------------------------------------------------------------<|MERGE_RESOLUTION|>--- conflicted
+++ resolved
@@ -864,11 +864,6 @@
                                      ana_channels, dig_channels))
             return np.array([]), np.array([]), -1
 
-<<<<<<< HEAD
-        number_of_samples, number_of_elements, number_of_states, state_length_bins_arr = self._analyze_block_ensemble(ensemble)
-
-        ensemble.length_bins = number_of_samples
-=======
         # get important parameters from the ensemble and save some to the ensemble object
         number_of_samples, number_of_elements, length_elements_bins, digital_rising_bins = self._analyze_block_ensemble(ensemble)
         ensemble.length_bins = number_of_samples
@@ -879,7 +874,6 @@
         ensemble.activation_config = self.activation_config
         ensemble.amplitude_dict = self.amplitude_dict
         self.save_ensemble(ensemble_name, ensemble)
->>>>>>> 55288a05
 
         # The time bin offset for each element to be sampled to preserve rotating frame.
         if chunkwise and write_to_file:
