# -*- coding: utf-8 -*-

"""
This file contains the Qudi hardware file implementation for FastComtec p7887 .

Qudi is free software: you can redistribute it and/or modify
it under the terms of the GNU General Public License as published by
the Free Software Foundation, either version 3 of the License, or
(at your option) any later version.

Qudi is distributed in the hope that it will be useful,
but WITHOUT ANY WARRANTY; without even the implied warranty of
MERCHANTABILITY or FITNESS FOR A PARTICULAR PURPOSE.  See the
GNU General Public License for more details.

You should have received a copy of the GNU General Public License
along with Qudi. If not, see <http://www.gnu.org/licenses/>.

Copyright (c) the Qudi Developers. See the COPYRIGHT.txt file at the
top-level directory of this distribution and at <https://github.com/Ulm-IQO/qudi/>
"""

#TODO: start stop works but pause does not work, i guess gui/logic problem
#TODO: What does get status do or need as return?
#TODO: Check if there are more modules which are missing, and more settings for FastComtec which need to be put, should we include voltage threshold?

from core.module import Base, ConfigOption
from core.util.modules import get_main_dir
from interface.fast_counter_interface import FastCounterInterface
import time
import os
import numpy as np
import ctypes



"""
Remark to the usage of ctypes:
All Python types except integers (int), strings (str), and bytes (byte) objects
have to be wrapped in their corresponding ctypes type, so that they can be
converted to the required C data type.

ctypes type     C type                  Python type
----------------------------------------------------------------
c_bool          _Bool                   bool (1)
c_char          char                    1-character bytes object
c_wchar         wchar_t                 1-character string
c_byte          char                    int
c_ubyte         unsigned char           int
c_short         short                   int
c_ushort        unsigned short          int
c_int           int                     int
c_uint          unsigned int            int
c_long          long                    int
c_ulong         unsigned long           int
c_longlong      __int64 or
                long long               int
c_ulonglong     unsigned __int64 or
                unsigned long long      int
c_size_t        size_t                  int
c_ssize_t       ssize_t or
                Py_ssize_t              int
c_float         float                   float
c_double        double                  float
c_longdouble    long double             float
c_char_p        char *
                (NUL terminated)        bytes object or None
c_wchar_p       wchar_t *
                (NUL terminated)        string or None
c_void_p        void *                  int or None

"""
# Reconstruct the proper structure of the variables, which can be extracted
# from the header file 'struct.h'.

class AcqStatus(ctypes.Structure):
    """ Create a structured Data type with ctypes where the dll can write into.

    This object handles and retrieves the acquisition status data from the
    Fastcomtec.

    int started;                // acquisition status: 1 if running, 0 else
    double runtime;             // running time in seconds
    double totalsum;            // total events
    double roisum;              // events within ROI
    double roirate;             // acquired ROI-events per second
    double nettosum;            // ROI sum with background subtracted
    double sweeps;              // Number of sweeps
    double stevents;            // Start Events
    unsigned long maxval;       // Maximum value in spectrum
    """
    _fields_ = [('started', ctypes.c_int),
                ('runtime', ctypes.c_double),
                ('totalsum', ctypes.c_double),
                ('roisum', ctypes.c_double),
                ('roirate', ctypes.c_double),
                ('ofls', ctypes.c_double),
                ('sweeps', ctypes.c_double),
                ('stevents', ctypes.c_double),
                ('maxval', ctypes.c_ulong), ]

class AcqSettings(ctypes.Structure):
    """ Create a structured Data type with ctypes where the dll can write into.

    This object handles and retrieves the acquisition settings of the Fastcomtec.
    """

    _fields_ = [('range',       ctypes.c_ulong),
                ('prena',       ctypes.c_long),
                ('cftfak',      ctypes.c_long),
                ('roimin',      ctypes.c_ulong),
                ('roimax',      ctypes.c_ulong),
                ('eventpreset', ctypes.c_double),
                ('timepreset',  ctypes.c_double),
                ('savedata',    ctypes.c_long),
                ('fmt',         ctypes.c_long),
                ('autoinc',     ctypes.c_long),
                ('cycles',      ctypes.c_long),
                ('sweepmode',   ctypes.c_long),
                ('syncout',     ctypes.c_long),
                ('bitshift',    ctypes.c_long),
                ('digval',      ctypes.c_long),
                ('digio',       ctypes.c_long),
                ('dac0',        ctypes.c_long),
                ('dac1',        ctypes.c_long),
                ('swpreset',    ctypes.c_double),
                ('nregions',    ctypes.c_long),
                ('caluse',      ctypes.c_long),
                ('fstchan',     ctypes.c_double),
                ('active',      ctypes.c_long),
                ('calpoints',   ctypes.c_long), ]

class ACQDATA(ctypes.Structure):
    """ Create a structured Data type with ctypes where the dll can write into.

    This object handles and retrieves the acquisition data of the Fastcomtec.
    """
    _fields_ = [('s0', ctypes.POINTER(ctypes.c_ulong)),
                ('region', ctypes.POINTER(ctypes.c_ulong)),
                ('comment', ctypes.c_char_p),
                ('cnt', ctypes.POINTER(ctypes.c_double)),
                ('hs0', ctypes.c_int),
                ('hrg', ctypes.c_int),
                ('hcm', ctypes.c_int),
                ('hct', ctypes.c_int), ]



class FastComtec(Base, FastCounterInterface):
    """ Hardware Class for the FastComtec Card.

    unstable: Jochen Scheuer, Simon Schmitt

    Example config for copy-paste:

    fastcomtec_p7887:
        module.Class: 'fastcomtec.fastcomtecp7887.FastComtec'
        gated: False
        trigger_safety: 200e-9
        aom_delay: 400e-9
        minimal_binwidth: 0.25e-9

    """

    _modclass = 'FastComtec'
    _modtype = 'hardware'
    gated = ConfigOption('gated', False, missing='warn')
    trigger_safety = ConfigOption('trigger_safety', 200e-9, missing='warn')
    aom_delay = ConfigOption('aom_delay', 400e-9, missing='warn')
    minimal_binwidth = ConfigOption('minimal_binwidth', 0.25e-9, missing='warn')

    def __init__(self, config, **kwargs):
        super().__init__(config=config, **kwargs)

        self.log.debug('The following configuration was found.')

        # checking for the right configuration
        for key in config.keys():
            self.log.info('{0}: {1}'.format(key,config[key]))
        #this variable has to be added because there is no difference
        #in the fastcomtec it can be on "stopped" or "halt"
        self.stopped_or_halt = "stopped"
        self.timetrace_tmp = []

    def on_activate(self):
        """ Initialisation performed during activation of the module.
        """
        self.dll = ctypes.windll.LoadLibrary('dp7887.dll')
        if self.gated:
            self.change_sweep_mode(gated=True)
        else:
            self.change_sweep_mode(gated=False)
        return


    def on_deactivate(self):
        """ Deinitialisation performed during deactivation of the module.
        """
        return

    def get_constraints(self):
        """ Retrieve the hardware constrains from the Fast counting device.

        @return dict: dict with keys being the constraint names as string and
                      items are the definition for the constaints.

         The keys of the returned dictionary are the str name for the constraints
        (which are set in this method).

                    NO OTHER KEYS SHOULD BE INVENTED!

        If you are not sure about the meaning, look in other hardware files to
        get an impression. If still additional constraints are needed, then they
        have to be added to all files containing this interface.

        The items of the keys are again dictionaries which have the generic
        dictionary form:
            {'min': <value>,
             'max': <value>,
             'step': <value>,
             'unit': '<value>'}

        Only the key 'hardware_binwidth_list' differs, since they
        contain the list of possible binwidths.

        If the constraints cannot be set in the fast counting hardware then
        write just zero to each key of the generic dicts.
        Note that there is a difference between float input (0.0) and
        integer input (0), because some logic modules might rely on that
        distinction.

        ALL THE PRESENT KEYS OF THE CONSTRAINTS DICT MUST BE ASSIGNED!
        """

        constraints = dict()

        # the unit of those entries are seconds per bin. In order to get the
        # current binwidth in seconds use the get_binwidth method.
        constraints['hardware_binwidth_list'] = list(self.minimal_binwidth * (2 ** np.array(
                                                     np.linspace(0,24,25))))
        constraints['max_sweep_len'] = 6.8
        return constraints

    def configure(self, bin_width_s, record_length_s, number_of_gates=0, filename=None):
        """ Configuration of the fast counter.

        @param float bin_width_s: Length of a single time bin in the time trace
                                  histogram in seconds.
        @param float record_length_s: Total length of the timetrace/each single
                                      gate in seconds.
        @param int number_of_gates: optional, number of gates in the pulse
                                    sequence. Ignore for not gated counter.

        @return tuple(binwidth_s, record_length_s, number_of_gates):
                    binwidth_s: float the actual set binwidth in seconds
                    gate_length_s: the actual record length in seconds
                    number_of_gates: the number of gated, which are accepted,
                    None if not-gated
        """

        # when not gated, record length = total sequence length, when gated, record length = laser length.
        # subtract 200 ns to make sure no sequence trigger is missed
        record_length_FastComTech_s = record_length_s
        if self.gated:
            # add time to account for AOM delay
            no_of_bins = int((record_length_FastComTech_s + self.aom_delay) / self.set_binwidth(bin_width_s))
        else:
            # subtract time to make sure no sequence trigger is missed
            no_of_bins = int((record_length_FastComTech_s - self.trigger_safety) / self.set_binwidth(bin_width_s))

        self.set_length(no_of_bins, preset=1, cycles=number_of_gates)

        if filename is not None:
            self._change_filename(filename)

        return self.get_binwidth(), record_length_FastComTech_s, number_of_gates



    def get_status(self):
        """
        Receives the current status of the Fast Counter and outputs it as return value.
        0 = unconfigured
        1 = idle
        2 = running
        3 = paused
        -1 = error state
        """
        status = AcqStatus()
        self.dll.GetStatusData(ctypes.byref(status), 0)
        if status.started == 1:
            return 2
        elif status.started == 0:
            if self.stopped_or_halt == "stopped":
                return 1
            elif self.stopped_or_halt == "halt":
                return 3
            else:
                self.log.error('FastComTec neither stopped nor halt')

                return -1
        else:
            self.log.error(
                'There is an unknown status from FastComtec. The status message was %s' % (str(status.started)))
            return -1

    def get_current_runtime(self):
        """
        Returns the current runtime.
        @return float runtime: in s
        """
        status = AcqStatus()
        self.dll.GetStatusData(ctypes.byref(status), 0)
        return status.runtime

    def get_current_sweeps(self):
        """
        Returns the current sweeps.
        @return int sweeps: in sweeps
        """
        status = AcqStatus()
        self.dll.GetStatusData(ctypes.byref(status), 0)
        return status.sweeps

    def start_measure(self):
        """Start the measurement. """
        status = self.dll.Start(0)
        while self.get_status() != 2:
            time.sleep(0.05)
        return status

    def pause_measure(self):
        """Make a pause in the measurement, which can be continued. """
        self.stopped_or_halt = "halt"
        status = self.dll.Halt(0)
        while self.get_status() != 3:
            time.sleep(0.05)

        if self.gated:
            self.timetrace_tmp = self.get_data_trace()
        return status

    def stop_measure(self):
        """Stop the measurement. """
        self.stopped_or_halt = "stopped"
        status = self.dll.Halt(0)
        while self.get_status() != 1:
            time.sleep(0.05)

        if self.gated:
            self.timetrace_tmp = []
        return status

    def continue_measure(self):
        """Continue a paused measurement. """
        if self.gated:
            status = self.start_measure()
        else:
            status = self.dll.Continue(0)
            while self.get_status() != 2:
                time.sleep(0.05)
        return status

    def get_binwidth(self):
        """ Returns the width of a single timebin in the timetrace in seconds.

        @return float: current length of a single bin in seconds (seconds/bin)

        The red out bitshift will be converted to binwidth. The binwidth is
        defined as 2**bitshift*minimal_binwidth.
        """
        return self.minimal_binwidth*(2**int(self.get_bitshift()))


    def is_gated(self):
        """ Check the gated counting possibility.

        @return bool: Boolean value indicates if the fast counter is a gated
                      counter (TRUE) or not (FALSE).
        """
        return self.gated

    def get_data_trace(self):
        """
        Polls the current timetrace data from the fast counter and returns it as a numpy array (dtype = int64).
        The binning specified by calling configure() must be taken care of in this hardware class.
        A possible overflow of the histogram bins must be caught here and taken care of.
        If the counter is UNgated it will return a 1D-numpy-array with returnarray[timebin_index]
        If the counter is gated it will return a 2D-numpy-array with returnarray[gate_index, timebin_index]

          @return arrray: Time trace.
        """
        setting = AcqSettings()
        self.dll.GetSettingData(ctypes.byref(setting), 0)
        N = setting.range

        if self.gated:
            bsetting=AcqSettings()
            self.dll.GetSettingData(ctypes.byref(bsetting), 0)
            H = bsetting.cycles
            data = np.empty((H, int(N / H)), dtype=np.uint32)

        else:
            data = np.empty((N,), dtype=np.uint32)

        p_type_ulong = ctypes.POINTER(ctypes.c_uint32)
        ptr = data.ctypes.data_as(p_type_ulong)
        self.dll.LVGetDat(ptr, 0)
        time_trace = np.int64(data)

        if self.gated and self.timetrace_tmp != []:
            time_trace = time_trace + self.timetrace_tmp

        info_dict = {'elapsed_sweeps': self.get_current_sweeps(),
<<<<<<< HEAD
                     'elapsed_time': None}
=======
                     'elapsed_time': None} 
>>>>>>> 1d945e02
        return time_trace, info_dict


    def get_data_testfile(self):
        """ Load data test file """
        data = np.loadtxt(os.path.join(get_main_dir(), 'tools', 'FastComTec_demo_timetrace.asc'))
        time.sleep(0.5)
        return data


    # =========================================================================
    #                           Non Interface methods
    # =========================================================================

    def get_bitshift(self):
        """Get bitshift from Fastcomtec.

        @return int settings.bitshift: the red out bitshift
        """

        settings = AcqSettings()
        self.dll.GetSettingData(ctypes.byref(settings), 0)
        return int(settings.bitshift)

    def set_bitshift(self, bitshift):
        """ Sets the bitshift properly for this card.

        @param int bitshift:

        @return int: asks the actual bitshift and returns the red out value
        """

        cmd = 'BITSHIFT={0}'.format(bitshift)
        self.dll.RunCmd(0, bytes(cmd, 'ascii'))
        return self.get_bitshift()

    def set_binwidth(self, binwidth):
        """ Set defined binwidth in Card.

        @param float binwidth: the current binwidth in seconds

        @return float: Red out bitshift converted to binwidth

        The binwidth is converted into to an appropiate bitshift defined as
        2**bitshift*minimal_binwidth.
        """
        bitshift = int(np.log2(binwidth/self.minimal_binwidth))
        new_bitshift=self.set_bitshift(bitshift)

        return self.minimal_binwidth*(2**new_bitshift)


    #TODO: Check such that only possible lengths are set.
    def set_length(self, length_bins, preset=None, cycles=None, sequences=None):
        """ Sets the length of the length of the actual measurement.

        @param int length_bins: Length of the measurement in bins

        @return float: Red out length of measurement
        """
        constraints = self.get_constraints()
        if length_bins * self.get_binwidth() < constraints['max_sweep_len']:
            cmd = 'RANGE={0}'.format(int(length_bins))
            self.dll.RunCmd(0, bytes(cmd, 'ascii'))
            cmd = 'roimax={0}'.format(int(length_bins))
            self.dll.RunCmd(0, bytes(cmd, 'ascii'))
            if preset is not None:
                cmd = 'swpreset={0}'.format(preset)
                self.dll.RunCmd(0, bytes(cmd, 'ascii'))
            if cycles:
                cmd = 'cycles={0}'.format(cycles)
                self.dll.RunCmd(0, bytes(cmd, 'ascii'))
            if sequences:
                cmd = 'sequences={0}'.format(sequences)
                self.dll.RunCmd(0, bytes(cmd, 'ascii'))
            return self.get_length()
        else:
            self.log.error(
                'Length of sequence is too high: %s' % (str(length_bins * self.get_binwidth())))
            return -1

    def set_preset(self, preset):
        cmd = 'swpreset={0}'.format(preset)
        self.dll.RunCmd(0, bytes(cmd, 'ascii'))
        return preset

    def set_cycles(self, cycles):
        cmd = 'cycles={0}'.format(cycles)
        self.dll.RunCmd(0, bytes(cmd, 'ascii'))
        return cycles

    def get_length(self):
        """ Get the length of the current measurement.

          @return int: length of the current measurement
        """
        setting = AcqSettings()
        self.dll.GetSettingData(ctypes.byref(setting), 0)
        return int(setting.range)

    def _change_filename(self,name):
        """ Changed the name in FCT"""
        cmd = 'datname=%s'%name
        self.dll.RunCmd(0, bytes(cmd, 'ascii'))
        return name

    def change_sweep_mode(self, gated):
        if gated:
            cmd = 'sweepmode={0}'.format(hex(1978500))
            self.dll.RunCmd(0, bytes(cmd, 'ascii'))
            cmd = 'prena={0}'.format(hex(16)) #To select starts preset
            # cmd = 'prena={0}'.format(hex(4)) #To select sweeps preset
            self.dll.RunCmd(0, bytes(cmd, 'ascii'))
            self.gated = True
        else:
            # fastcomtch standard settings for ungated acquisition (check manual)
            cmd = 'sweepmode={0}'.format(hex(1978496))
            self.dll.RunCmd(0, bytes(cmd, 'ascii'))
            cmd = 'prena={0}'.format(hex(0))
            self.dll.RunCmd(0, bytes(cmd, 'ascii'))
            self.gated = False
        return gated


    def change_save_mode(self, mode):
        """ Changes the save mode of p7887

        @param int mode: Specifies the save mode (0: No Save at Halt, 1: Save at Halt,
                        2: Write list file, No Save at Halt, 3: Write list file, Save at Halt

        @return int mode: specified save mode
        """
        cmd = 'savedata={0}'.format(mode)
        self.dll.RunCmd(0, bytes(cmd, 'ascii'))
        return mode

    def set_delay_start(self, delay_s):
        """ Sets the record delay length

        @param int delay_s: Record delay after receiving a start trigger

        @return int mode: specified save mode
        """

        # A delay can only be adjusted in steps of 6.4ns
        delay_bins = np.rint(delay_s / 6.4e-9 /2.5)
        cmd = 'fstchan={0}'.format(int(delay_bins))
        self.dll.RunCmd(0, bytes(cmd, 'ascii'))
        return delay_bins

    def get_delay_start(self):
        """ Returns the current record delay length

        @return float delay_s: current record delay length in seconds
        """
        bsetting = AcqSettings()
        self.dll.GetSettingData(ctypes.byref(bsetting), 0)
        delay_s = bsetting.fstchan * 6.4e-9 *2.5
        #prena = bsetting.prena
        return delay_s

    # =========================================================================
    #   The following methods have to be carefully reviewed and integrated as
    #   internal methods/function, because they might be important one day.
    # =========================================================================

    def SetDelay(self, t):
        #~ setting = AcqSettings()
        #~ self.dll.GetSettingData(ctypes.byref(setting), 0)
        #~ setting.fstchan = t/6.4
        #~ self.dll.StoreSettingData(ctypes.byref(setting), 0)
        #~ self.dll.NewSetting(0)
        self.dll.RunCmd(0, 'DELAY={0:f}'.format(t))
        return self.GetDelay()

    def GetDelay(self):
        setting = AcqSettings()
        self.dll.GetSettingData(ctypes.byref(setting), 0)
        return setting.fstchan * 6.4


    #former SaveData_fast
    def SaveData_locally(self, filename, laser_index):
        # os.chdir(r'D:\data\FastComTec')
        data = self.get_data()
        fil = open(filename + '.asc', 'w')
        for i in laser_index:
            for n in data[i:i+int(round(3000/(self.minimal_binwidth*2**self.GetBitshift())))
                    +int(round(1000/(self.minimal_binwidth*2**self.GetBitshift())))]:
                fil.write('{0!s}\n'.format(n))
        fil.close()

    def SetLevel(self, start, stop):
        setting = AcqSettings()
        self.dll.GetSettingData(ctypes.byref(setting), 0)
        def FloatToWord(r):
            return int((r+2.048)/4.096*int('ffff',16))
        setting.dac0 = ( setting.dac0 & int('ffff0000',16) ) | FloatToWord(start)
        setting.dac1 = ( setting.dac1 & int('ffff0000',16) ) | FloatToWord(stop)
        self.dll.StoreSettingData(ctypes.byref(setting), 0)
        self.dll.NewSetting(0)
        return self.GetLevel()

    def GetLevel(self):
        setting = AcqSettings()
        self.dll.GetSettingData(ctypes.byref(setting), 0)
        def WordToFloat(word):
            return (word & int('ffff',16)) * 4.096 / int('ffff',16) - 2.048
        return WordToFloat(setting.dac0), WordToFloat(setting.dac1)

    #used in one script for SSR
    #Todo: Remove
    def Running(self):
        s = self.GetStatus()
        return s.started

    def GetStatus(self):
        status = AcqStatus()
        self.dll.GetStatusData(ctypes.byref(status), 0)
        return status


    def load_setup(self, configname):
        cmd = 'loadcnf={0}'.format(configname)
        self.dll.RunCmd(0, bytes(cmd, 'ascii'))<|MERGE_RESOLUTION|>--- conflicted
+++ resolved
@@ -412,11 +412,7 @@
             time_trace = time_trace + self.timetrace_tmp
 
         info_dict = {'elapsed_sweeps': self.get_current_sweeps(),
-<<<<<<< HEAD
-                     'elapsed_time': None}
-=======
                      'elapsed_time': None} 
->>>>>>> 1d945e02
         return time_trace, info_dict
 
 
